--- conflicted
+++ resolved
@@ -15,16 +15,10 @@
 	KVM  = ContainerType("kvm")
 )
 
-<<<<<<< HEAD
-// SupportedContainerTypes is used to validate add-machine arguments.
-var SupportedContainerTypes []ContainerType = []ContainerType{
-	LXC, KVM,
-=======
 // ContainerTypes is used to validate add-machine arguments.
 var ContainerTypes []ContainerType = []ContainerType{
 	LXC,
 	KVM,
->>>>>>> 80b17b64
 }
 
 // ParseContainerTypeOrNone converts the specified string into a supported
