--- conflicted
+++ resolved
@@ -261,11 +261,7 @@
 
 func (s *MongoSuite) TestEnsureServerSetsSysctlValues(c *gc.C) {
 	dataDir := c.MkDir()
-<<<<<<< HEAD
-	dataFilePath := filepath.Join(dataDir, "editablesysctlfile")
-=======
-	dataFilePath := filepath.Join(dataDir, "mongoKernalTweaks")
->>>>>>> 49316b23
+	dataFilePath := filepath.Join(dataDir, "mongoKernelTweaks")
 	dataFile, err := os.Create(dataFilePath)
 	c.Assert(err, jc.ErrorIsNil)
 	_, err = dataFile.WriteString("original value")
