--- conflicted
+++ resolved
@@ -12,18 +12,9 @@
 	out resultWriter
 }
 
-<<<<<<< HEAD
-func NewConfigGetCommand(ctx *Context) (cmd.Command, error) {
-	if err := ctx.checkUnitState(); err != nil {
+func NewConfigGetCommand(ctx *ClientContext) (cmd.Command, error) {
+	if err := ctx.check(); err != nil {
 		return nil, err
-=======
-func NewConfigGetCommand(ctx *ClientContext) (cmd.Command, error) {
-	if ctx.State == nil {
-		return nil, fmt.Errorf("context %s cannot access state", ctx.Id)
-	}
-	if ctx.LocalUnitName == "" {
-		return nil, fmt.Errorf("context %s is not attached to a unit", ctx.Id)
->>>>>>> 40c8e341
 	}
 	return &ConfigGetCommand{ClientContext: ctx}, nil
 }
