package cmd

import (
	"fmt"
	"io"
	"io/ioutil"
	"launchpad.net/gnuflag"
	"strings"
)

// Info holds everything necessary to describe a Command's intent and usage,
// excluding information about the specific flags accepted; this information is
// stored in a separate FlagSet, which may include additional flags injected by
// support code, and cannot be determined by examining a Command in isolation.
type Info struct {
	// Name is the Command's name.
	Name string

	// Args describes the command's expected positional arguments.
	Args string

	// Purpose is a short explanation of the Command's purpose.
	Purpose string

	// Doc is the long documentation for the Command.
	Doc string
}

<<<<<<< HEAD
// printHelp writes i's usage information and description to output, along with
// documentation for any flags defined in f. If f was not originally sending
// output to ioutil.Discard, its output stream should be set again after
// calling this method.
func (i *Info) printHelp(output io.Writer, f *gnuflag.FlagSet) {
=======
// printUsage writes i's content to output, along with documentation for any
// flags defined in f. It calls f.SetOutput(ioutil.Discard).
func (i *Info) printUsage(output io.Writer, f *gnuflag.FlagSet) {
>>>>>>> 10bf3111
	fmt.Fprintf(output, "usage: %s", i.Name)
	hasOptions := false
	f.VisitAll(func(f *gnuflag.Flag) { hasOptions = true })
	if hasOptions {
		fmt.Fprintf(output, " [options]")
	}
	if i.Args != "" {
		fmt.Fprintf(output, " %s", i.Args)
	}
	if i.Purpose != "" {
		fmt.Fprintf(output, "\npurpose: %s", i.Purpose)
	}
	if hasOptions {
		fmt.Fprintf(output, "\n\noptions:\n")
		f.SetOutput(output)
		f.PrintDefaults()
	}
	f.SetOutput(ioutil.Discard)
	if i.Doc != "" {
		fmt.Fprintf(output, "\n%s", strings.TrimSpace(i.Doc))
	}
	fmt.Fprintf(output, "\n")
}

// Command is implemented by types that interpret command-line arguments.
type Command interface {
	// Info returns information about the Command.
	Info() *Info

	// Init initializes the Command before running. The command may add options
	// to f before processing args.
	Init(f *gnuflag.FlagSet, args []string) error

	// Run will execute the Command as directed by the options and positional
	// arguments passed to Init.
	Run(ctx *Context) error
}

// CheckEmpty is a utility function that returns an error if args is not empty.
func CheckEmpty(args []string) error {
	if len(args) != 0 {
		return fmt.Errorf("unrecognised args: %s", args)
	}
	return nil
}<|MERGE_RESOLUTION|>--- conflicted
+++ resolved
@@ -26,17 +26,9 @@
 	Doc string
 }
 
-<<<<<<< HEAD
 // printHelp writes i's usage information and description to output, along with
-// documentation for any flags defined in f. If f was not originally sending
-// output to ioutil.Discard, its output stream should be set again after
-// calling this method.
+// documentation for any flags defined in f. It calls f.SetOutput(ioutil.Discard).
 func (i *Info) printHelp(output io.Writer, f *gnuflag.FlagSet) {
-=======
-// printUsage writes i's content to output, along with documentation for any
-// flags defined in f. It calls f.SetOutput(ioutil.Discard).
-func (i *Info) printUsage(output io.Writer, f *gnuflag.FlagSet) {
->>>>>>> 10bf3111
 	fmt.Fprintf(output, "usage: %s", i.Name)
 	hasOptions := false
 	f.VisitAll(func(f *gnuflag.Flag) { hasOptions = true })
