--- conflicted
+++ resolved
@@ -28,13 +28,6 @@
 	if err != nil {
 		return err
 	}
-<<<<<<< HEAD
-	err = environs.Bootstrap(environ, state.Constraints{}, true, nil)
-	if err != nil {
-		return err
-	}
-=======
->>>>>>> 3e995565
 	conn, err := juju.NewConn(environ)
 	if err != nil {
 		return err
