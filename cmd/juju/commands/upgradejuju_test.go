// Copyright 2012, 2013 Canonical Ltd.
// Licensed under the AGPLv3, see LICENCE file for details.

package commands

import (
	"archive/tar"
	"bytes"
	"compress/gzip"
	"io"
	"io/ioutil"
	"strings"

	jc "github.com/juju/testing/checkers"
	"github.com/juju/utils/arch"
	"github.com/juju/utils/series"
	gc "gopkg.in/check.v1"

	"github.com/juju/juju/apiserver/common"
	"github.com/juju/juju/apiserver/params"
	apiservertesting "github.com/juju/juju/apiserver/testing"
	"github.com/juju/juju/cmd/envcmd"
	"github.com/juju/juju/environs/config"
	"github.com/juju/juju/environs/filestorage"
	"github.com/juju/juju/environs/sync"
	envtesting "github.com/juju/juju/environs/testing"
	"github.com/juju/juju/environs/tools"
	toolstesting "github.com/juju/juju/environs/tools/testing"
	jujutesting "github.com/juju/juju/juju/testing"
	"github.com/juju/juju/network"
	_ "github.com/juju/juju/provider/dummy"
	"github.com/juju/juju/state"
	coretesting "github.com/juju/juju/testing"
	coretools "github.com/juju/juju/tools"
	"github.com/juju/juju/version"
)

type UpgradeJujuSuite struct {
	jujutesting.JujuConnSuite

	resources  *common.Resources
	authoriser apiservertesting.FakeAuthorizer

	toolsDir string
	CmdBlockHelper
}

func (s *UpgradeJujuSuite) SetUpTest(c *gc.C) {
	s.JujuConnSuite.SetUpTest(c)
	s.resources = common.NewResources()
	s.authoriser = apiservertesting.FakeAuthorizer{
		Tag: s.AdminUserTag(c),
	}

	s.CmdBlockHelper = NewCmdBlockHelper(s.APIState)
	c.Assert(s.CmdBlockHelper, gc.NotNil)
	s.AddCleanup(func(*gc.C) { s.CmdBlockHelper.Close() })
}

var _ = gc.Suite(&UpgradeJujuSuite{})

var upgradeJujuTests = []struct {
	about          string
	tools          []string
	currentVersion string
	agentVersion   string

	args           []string
	expectInitErr  string
	expectErr      string
	expectVersion  string
	expectUploaded []string
	upgradeMap     map[int]version.Number
}{{
	about:          "unwanted extra argument",
	currentVersion: "1.0.0-quantal-amd64",
	args:           []string{"foo"},
	expectInitErr:  "unrecognized args:.*",
}, {
	about:          "removed arg --dev specified",
	currentVersion: "1.0.0-quantal-amd64",
	args:           []string{"--dev"},
	expectInitErr:  "flag provided but not defined: --dev",
}, {
	about:          "invalid --version value",
	currentVersion: "1.0.0-quantal-amd64",
	args:           []string{"--version", "invalid-version"},
	expectInitErr:  "invalid version .*",
}, {
	about:          "just major version, no minor specified",
	currentVersion: "4.2.0-quantal-amd64",
	args:           []string{"--version", "4"},
	expectInitErr:  `invalid version "4"`,
}, {
	about:          "major version upgrade to incompatible version",
	currentVersion: "2.0.0-quantal-amd64",
	agentVersion:   "2.0.0",
	args:           []string{"--version", "5.2.0"},
	expectErr:      `unknown version "5.2.0"`,
}, {
	about:          "major version downgrade to incompatible version",
	currentVersion: "4.2.0-quantal-amd64",
	agentVersion:   "4.2.0",
	args:           []string{"--version", "3.2.0"},
<<<<<<< HEAD
	expectInitErr:  "cannot upgrade to version incompatible with CLI",
=======
	expectErr:      "cannot change version from 4.2.0 to 3.2.0",
>>>>>>> b98ea9fc
}, {
	about:          "--upload-tools with inappropriate version 1",
	currentVersion: "4.2.0-quantal-amd64",
	agentVersion:   "4.2.0",
	args:           []string{"--upload-tools", "--version", "3.1.0"},
	expectErr:      "cannot change version from 4.2.0 to 3.1.0",
}, {
	about:          "--upload-tools with inappropriate version 2",
	currentVersion: "3.2.7-quantal-amd64",
	args:           []string{"--upload-tools", "--version", "3.2.8.4"},
	expectInitErr:  "cannot specify build number when uploading tools",
}, {
	about:          "latest supported stable release",
	tools:          []string{"2.1.0-quantal-amd64", "2.1.2-quantal-i386", "2.1.3-quantal-amd64", "2.1-dev1-quantal-amd64"},
	currentVersion: "2.0.0-quantal-amd64",
	agentVersion:   "2.0.0",
	expectVersion:  "2.1.3",
}, {
	about:          "latest current release",
	tools:          []string{"2.0.5-quantal-amd64", "2.0.1-quantal-i386", "2.3.3-quantal-amd64"},
	currentVersion: "2.0.0-quantal-amd64",
	agentVersion:   "2.0.0",
	expectVersion:  "2.0.5",
}, {
	about:          "latest current release matching CLI, major version, no matching major tools",
	tools:          []string{"2.8.2-quantal-amd64"},
	currentVersion: "3.0.2-quantal-amd64",
	agentVersion:   "2.8.2",
	expectVersion:  "2.8.2",
}, {
	about:          "latest current release matching CLI, major version, no matching tools",
	tools:          []string{"3.3.0-quantal-amd64"},
	currentVersion: "3.0.2-quantal-amd64",
	agentVersion:   "2.8.2",
	expectVersion:  "2.8.2",
}, {
	about:          "no next supported available",
	tools:          []string{"2.2.0-quantal-amd64", "2.2.5-quantal-i386", "2.3.3-quantal-amd64", "2.1-dev1-quantal-amd64"},
	currentVersion: "2.0.0-quantal-amd64",
	agentVersion:   "2.0.0",
	expectErr:      "no more recent supported versions available",
}, {
	about:          "latest supported stable, when client is dev",
	tools:          []string{"2.1-dev1-quantal-amd64", "2.1.0-quantal-amd64", "2.3-dev0-quantal-amd64", "3.0.1-quantal-amd64"},
	currentVersion: "2.1-dev0-quantal-amd64",
	agentVersion:   "2.0.0",
	expectVersion:  "2.1.0",
}, {
	about:          "latest current, when agent is dev",
	tools:          []string{"2.1-dev1-quantal-amd64", "2.2.0-quantal-amd64", "2.3-dev0-quantal-amd64", "3.0.1-quantal-amd64"},
	currentVersion: "2.0.0-quantal-amd64",
	agentVersion:   "2.1-dev0",
	expectVersion:  "2.2.0",
}, {
	about:          "specified version",
	tools:          []string{"2.3-dev0-quantal-amd64"},
	currentVersion: "2.0.0-quantal-amd64",
	agentVersion:   "2.0.0",
	args:           []string{"--version", "2.3-dev0"},
	expectVersion:  "2.3-dev0",
}, {
	about:          "specified major version",
	tools:          []string{"3.0.2-quantal-amd64"},
	currentVersion: "3.0.2-quantal-amd64",
	agentVersion:   "2.8.2",
	args:           []string{"--version", "3.0.2"},
	expectVersion:  "3.0.2",
	upgradeMap:     map[int]version.Number{3: version.MustParse("2.8.2")},
}, {
	about:          "specified version missing, but already set",
	currentVersion: "3.0.0-quantal-amd64",
	agentVersion:   "3.0.0",
	args:           []string{"--version", "3.0.0"},
	expectVersion:  "3.0.0",
}, {
	about:          "specified version, no tools",
	currentVersion: "3.0.0-quantal-amd64",
	agentVersion:   "3.0.0",
	args:           []string{"--version", "3.2.0"},
	expectErr:      "no tools available",
}, {
	about:          "specified version, no matching major version",
	tools:          []string{"4.2.0-quantal-amd64"},
	currentVersion: "3.0.0-quantal-amd64",
	agentVersion:   "3.0.0",
	args:           []string{"--version", "3.2.0"},
	expectErr:      "no matching tools available",
}, {
	about:          "specified version, no matching minor version",
	tools:          []string{"3.4.0-quantal-amd64"},
	currentVersion: "3.0.0-quantal-amd64",
	agentVersion:   "3.0.0",
	args:           []string{"--version", "3.2.0"},
	expectErr:      "no matching tools available",
}, {
	about:          "specified version, no matching patch version",
	tools:          []string{"3.2.5-quantal-amd64"},
	currentVersion: "3.0.0-quantal-amd64",
	agentVersion:   "3.0.0",
	args:           []string{"--version", "3.2.0"},
	expectErr:      "no matching tools available",
}, {
	about:          "specified version, no matching build version",
	tools:          []string{"3.2.0.2-quantal-amd64"},
	currentVersion: "3.0.0-quantal-amd64",
	agentVersion:   "3.0.0",
	args:           []string{"--version", "3.2.0"},
	expectErr:      "no matching tools available",
}, {
	about:          "incompatible version (minor != 0)",
	tools:          []string{"3.2.0-quantal-amd64"},
	currentVersion: "4.2.0-quantal-amd64",
	agentVersion:   "3.2.0",
	args:           []string{"--version", "3.2.0"},
	expectErr:      "cannot upgrade a 3.2.0 environment with a 4.2.0 client",
}, {
	about:          "incompatible version (env major > client major)",
	tools:          []string{"3.2.0-quantal-amd64"},
	currentVersion: "3.2.0-quantal-amd64",
	agentVersion:   "4.2.0",
	args:           []string{"--version", "3.2.0"},
	expectErr:      "cannot upgrade a 4.2.0 environment with a 3.2.0 client",
}, {
	about:          "incompatible version (env major < client major - 1)",
	tools:          []string{"3.2.0-quantal-amd64"},
	currentVersion: "4.0.2-quantal-amd64",
	agentVersion:   "2.0.0",
	args:           []string{"--version", "3.2.0"},
	expectErr:      "cannot upgrade a 2.0.0 environment with a 4.0.2 client",
}, {
	about:          "minor version downgrade to incompatible version",
	tools:          []string{"3.2.0-quantal-amd64"},
	currentVersion: "3.2.0-quantal-amd64",
	agentVersion:   "3.3-dev0",
	args:           []string{"--version", "3.2.0"},
	expectErr:      "cannot change version from 3.3-dev0 to 3.2.0",
}, {
	about:          "nothing available",
	currentVersion: "2.0.0-quantal-amd64",
	agentVersion:   "2.0.0",
	expectVersion:  "2.0.0",
}, {
	about:          "nothing available 2",
	currentVersion: "2.0.0-quantal-amd64",
	tools:          []string{"3.2.0-quantal-amd64"},
	agentVersion:   "2.0.0",
	expectVersion:  "2.0.0",
}, {
	about:          "upload with default series",
	currentVersion: "2.2.0-quantal-amd64",
	agentVersion:   "2.0.0",
	args:           []string{"--upload-tools"},
	expectVersion:  "2.2.0.1",
	expectUploaded: []string{"2.2.0.1-quantal-amd64", "2.2.0.1-%LTS%-amd64", "2.2.0.1-raring-amd64"},
}, {
	about:          "upload with explicit version",
	currentVersion: "2.2.0-quantal-amd64",
	agentVersion:   "2.0.0",
	args:           []string{"--upload-tools", "--version", "2.7.3"},
	expectVersion:  "2.7.3.1",
	expectUploaded: []string{"2.7.3.1-quantal-amd64", "2.7.3.1-%LTS%-amd64", "2.7.3.1-raring-amd64"},
}, {
	about:          "upload dev version, currently on release version",
	currentVersion: "2.1.0-quantal-amd64",
	agentVersion:   "2.0.0",
	args:           []string{"--upload-tools"},
	expectVersion:  "2.1.0.1",
	expectUploaded: []string{"2.1.0.1-quantal-amd64", "2.1.0.1-%LTS%-amd64", "2.1.0.1-raring-amd64"},
}, {
	about:          "upload bumps version when necessary",
	tools:          []string{"2.4.6-quantal-amd64", "2.4.8-quantal-amd64"},
	currentVersion: "2.4.6-quantal-amd64",
	agentVersion:   "2.4.0",
	args:           []string{"--upload-tools"},
	expectVersion:  "2.4.6.1",
	expectUploaded: []string{"2.4.6.1-quantal-amd64", "2.4.6.1-%LTS%-amd64", "2.4.6.1-raring-amd64"},
}, {
	about:          "upload re-bumps version when necessary",
	tools:          []string{"2.4.6-quantal-amd64", "2.4.6.2-saucy-i386", "2.4.8-quantal-amd64"},
	currentVersion: "2.4.6-quantal-amd64",
	agentVersion:   "2.4.6.2",
	args:           []string{"--upload-tools"},
	expectVersion:  "2.4.6.3",
	expectUploaded: []string{"2.4.6.3-quantal-amd64", "2.4.6.3-%LTS%-amd64", "2.4.6.3-raring-amd64"},
}, {
	about:          "upload with explicit version bumps when necessary",
	currentVersion: "2.2.0-quantal-amd64",
	tools:          []string{"2.7.3.1-quantal-amd64"},
	agentVersion:   "2.0.0",
	args:           []string{"--upload-tools", "--version", "2.7.3"},
	expectVersion:  "2.7.3.2",
	expectUploaded: []string{"2.7.3.2-quantal-amd64", "2.7.3.2-%LTS%-amd64", "2.7.3.2-raring-amd64"},
}, {
	about:          "latest supported stable release",
	tools:          []string{"1.21.3-quantal-amd64", "1.22.1-quantal-amd64"},
	currentVersion: "1.22.1-quantal-amd64",
	agentVersion:   "1.20.14",
	expectVersion:  "1.21.3",
}}

func (s *UpgradeJujuSuite) TestUpgradeJuju(c *gc.C) {
	for i, test := range upgradeJujuTests {
		c.Logf("\ntest %d: %s", i, test.about)
		s.Reset(c)
		tools.DefaultBaseURL = ""

		// Set up apparent CLI version and initialize the command.
		current := version.MustParseBinary(test.currentVersion)
		s.PatchValue(&version.Current, current.Number)
		s.PatchValue(&arch.HostArch, func() string { return current.Arch })
		s.PatchValue(&series.HostSeries, func() string { return current.Series })
		com := newUpgradeJujuCommand(test.upgradeMap)
		if err := coretesting.InitCommand(com, test.args); err != nil {
			if test.expectInitErr != "" {
				c.Check(err, gc.ErrorMatches, test.expectInitErr)
			} else {
				c.Check(err, jc.ErrorIsNil)
			}
			continue
		}

		// Set up state and environ, and run the command.
		toolsDir := c.MkDir()
		updateAttrs := map[string]interface{}{
			"agent-version":      test.agentVersion,
			"agent-metadata-url": "file://" + toolsDir + "/tools",
		}
		err := s.State.UpdateEnvironConfig(updateAttrs, nil, nil)
		c.Assert(err, jc.ErrorIsNil)
		versions := make([]version.Binary, len(test.tools))
		for i, v := range test.tools {
			versions[i] = version.MustParseBinary(v)
		}
		if len(versions) > 0 {
			stor, err := filestorage.NewFileStorageWriter(toolsDir)
			c.Assert(err, jc.ErrorIsNil)
			envtesting.MustUploadFakeToolsVersions(stor, s.Environ.Config().AgentStream(), versions...)
		}

		err = com.Run(coretesting.Context(c))
		if test.expectErr != "" {
			c.Check(err, gc.ErrorMatches, test.expectErr)
			continue
		} else if !c.Check(err, jc.ErrorIsNil) {
			continue
		}

		// Check expected changes to environ/state.
		cfg, err := s.State.EnvironConfig()
		c.Check(err, jc.ErrorIsNil)
		agentVersion, ok := cfg.AgentVersion()
		c.Check(ok, jc.IsTrue)
		c.Check(agentVersion, gc.Equals, version.MustParse(test.expectVersion))

		for _, uploaded := range test.expectUploaded {
			// Substitute latest LTS for placeholder in expected series for uploaded tools
			uploaded = strings.Replace(uploaded, "%LTS%", config.LatestLtsSeries(), 1)
			vers := version.MustParseBinary(uploaded)
			s.checkToolsUploaded(c, vers, agentVersion)
		}
	}
}

func (s *UpgradeJujuSuite) checkToolsUploaded(c *gc.C, vers version.Binary, agentVersion version.Number) {
	storage, err := s.State.ToolsStorage()
	c.Assert(err, jc.ErrorIsNil)
	defer storage.Close()
	_, r, err := storage.Tools(vers)
	if !c.Check(err, jc.ErrorIsNil) {
		return
	}
	data, err := ioutil.ReadAll(r)
	r.Close()
	c.Check(err, jc.ErrorIsNil)
	expectContent := version.Binary{
		Number: agentVersion,
		Arch:   arch.HostArch(),
		Series: series.HostSeries(),
	}
	checkToolsContent(c, data, "jujud contents "+expectContent.String())
}

func checkToolsContent(c *gc.C, data []byte, uploaded string) {
	zr, err := gzip.NewReader(bytes.NewReader(data))
	c.Check(err, jc.ErrorIsNil)
	defer zr.Close()
	tr := tar.NewReader(zr)
	found := false
	for {
		hdr, err := tr.Next()
		if err == io.EOF {
			break
		}
		c.Check(err, jc.ErrorIsNil)
		if strings.ContainsAny(hdr.Name, "/\\") {
			c.Fail()
		}
		if hdr.Typeflag != tar.TypeReg {
			c.Fail()
		}
		content, err := ioutil.ReadAll(tr)
		c.Check(err, jc.ErrorIsNil)
		c.Check(string(content), gc.Equals, uploaded)
		found = true
	}
	c.Check(found, jc.IsTrue)
}

// JujuConnSuite very helpfully uploads some default
// tools to the environment's storage. We don't want
// 'em there; but we do want a consistent default-series
// in the environment state.
func (s *UpgradeJujuSuite) Reset(c *gc.C) {
	s.JujuConnSuite.Reset(c)
	envtesting.RemoveTools(c, s.DefaultToolsStorage, s.Environ.Config().AgentStream())
	updateAttrs := map[string]interface{}{
		"default-series": "raring",
		"agent-version":  "1.2.3",
	}
	err := s.State.UpdateEnvironConfig(updateAttrs, nil, nil)
	c.Assert(err, jc.ErrorIsNil)
	s.PatchValue(&sync.BuildToolsTarball, toolstesting.GetMockBuildTools(c))

	// Set API host ports so FindTools works.
	hostPorts := [][]network.HostPort{
		network.NewHostPorts(1234, "0.1.2.3"),
	}
	err = s.State.SetAPIHostPorts(hostPorts)
	c.Assert(err, jc.ErrorIsNil)

	s.CmdBlockHelper = NewCmdBlockHelper(s.APIState)
	c.Assert(s.CmdBlockHelper, gc.NotNil)
	s.AddCleanup(func(*gc.C) { s.CmdBlockHelper.Close() })
}

func (s *UpgradeJujuSuite) TestUpgradeJujuWithRealUpload(c *gc.C) {
	s.Reset(c)
	s.PatchValue(&version.Current, version.MustParse("1.99.99"))
	cmd := newUpgradeJujuCommand(map[int]version.Number{2: version.MustParse("1.99.99")})
	_, err := coretesting.RunCommand(c, cmd, "--upload-tools")
	c.Assert(err, jc.ErrorIsNil)
	vers := version.Binary{
		Number: version.Current,
		Arch:   arch.HostArch(),
		Series: series.HostSeries(),
	}
	vers.Build = 1
	s.checkToolsUploaded(c, vers, vers.Number)
}

func (s *UpgradeJujuSuite) TestBlockUpgradeJujuWithRealUpload(c *gc.C) {
	s.Reset(c)
	s.PatchValue(&version.Current, version.MustParse("1.99.99"))
	cmd := newUpgradeJujuCommand(map[int]version.Number{2: version.MustParse("1.99.99")})
	// Block operation
	s.BlockAllChanges(c, "TestBlockUpgradeJujuWithRealUpload")
	_, err := coretesting.RunCommand(c, cmd, "--upload-tools")
	s.AssertBlocked(c, err, ".*TestBlockUpgradeJujuWithRealUpload.*")
}

type DryRunTest struct {
	about             string
	cmdArgs           []string
	tools             []string
	currentVersion    string
	agentVersion      string
	expectedCmdOutput string
}

func (s *UpgradeJujuSuite) TestUpgradeDryRun(c *gc.C) {
	tests := []DryRunTest{
		{
			about:          "dry run outputs and doesn't change anything when uploading tools",
			cmdArgs:        []string{"--upload-tools", "--dry-run"},
			tools:          []string{"2.1.0-quantal-amd64", "2.1.2-quantal-i386", "2.1.3-quantal-amd64", "2.1-dev1-quantal-amd64", "2.2.3-quantal-amd64"},
			currentVersion: "2.1.3-quantal-amd64",
			agentVersion:   "2.0.0",
			expectedCmdOutput: `available tools:
    2.1.3-quantal-amd64
best version:
    2.1.3
upgrade to this version by running
    juju upgrade-juju --version="2.1.3"
`,
		},
		{
			about:          "dry run outputs and doesn't change anything",
			cmdArgs:        []string{"--dry-run"},
			tools:          []string{"2.1.0-quantal-amd64", "2.1.2-quantal-i386", "2.1.3-quantal-amd64", "2.1-dev1-quantal-amd64", "2.2.3-quantal-amd64"},
			currentVersion: "2.0.0-quantal-amd64",
			agentVersion:   "2.0.0",
			expectedCmdOutput: `available tools:
    2.1-dev1-quantal-amd64
    2.1.0-quantal-amd64
    2.1.2-quantal-i386
    2.1.3-quantal-amd64
    2.2.3-quantal-amd64
best version:
    2.1.3
upgrade to this version by running
    juju upgrade-juju --version="2.1.3"
`,
		},
		{
			about:          "dry run ignores unknown series",
			cmdArgs:        []string{"--dry-run"},
			tools:          []string{"2.1.0-quantal-amd64", "2.1.2-quantal-i386", "2.1.3-quantal-amd64", "1.2.3-myawesomeseries-amd64"},
			currentVersion: "2.0.0-quantal-amd64",
			agentVersion:   "2.0.0",
			expectedCmdOutput: `available tools:
    2.1.0-quantal-amd64
    2.1.2-quantal-i386
    2.1.3-quantal-amd64
best version:
    2.1.3
upgrade to this version by running
    juju upgrade-juju --version="2.1.3"
`,
		},
	}

	for i, test := range tests {
		c.Logf("\ntest %d: %s", i, test.about)
		s.Reset(c)
		tools.DefaultBaseURL = ""

		s.setUpEnvAndTools(c, test.currentVersion, test.agentVersion, test.tools)

		com := newUpgradeJujuCommand(nil)
		err := coretesting.InitCommand(com, test.cmdArgs)
		c.Assert(err, jc.ErrorIsNil)

		ctx := coretesting.Context(c)
		err = com.Run(ctx)
		c.Assert(err, jc.ErrorIsNil)

		// Check agent version doesn't change
		cfg, err := s.State.EnvironConfig()
		c.Assert(err, jc.ErrorIsNil)
		agentVer, ok := cfg.AgentVersion()
		c.Assert(ok, jc.IsTrue)
		c.Assert(agentVer, gc.Equals, version.MustParse(test.agentVersion))
		output := coretesting.Stderr(ctx)
		c.Assert(output, gc.Equals, test.expectedCmdOutput)
	}
}

func (s *UpgradeJujuSuite) setUpEnvAndTools(c *gc.C, currentVersion string, agentVersion string, tools []string) {
	current := version.MustParseBinary(currentVersion)
	s.PatchValue(&version.Current, current.Number)
	s.PatchValue(&arch.HostArch, func() string { return current.Arch })
	s.PatchValue(&series.HostSeries, func() string { return current.Series })

	toolsDir := c.MkDir()
	updateAttrs := map[string]interface{}{
		"agent-version":      agentVersion,
		"agent-metadata-url": "file://" + toolsDir + "/tools",
	}

	err := s.State.UpdateEnvironConfig(updateAttrs, nil, nil)
	c.Assert(err, jc.ErrorIsNil)
	versions := make([]version.Binary, len(tools))
	for i, v := range tools {
		versions[i], err = version.ParseBinary(v)
		if err != nil {
			c.Assert(err, jc.Satisfies, series.IsUnknownOSForSeriesError)
		}
	}
	if len(versions) > 0 {
		stor, err := filestorage.NewFileStorageWriter(toolsDir)
		c.Assert(err, jc.ErrorIsNil)
		envtesting.MustUploadFakeToolsVersions(stor, s.Environ.Config().AgentStream(), versions...)
	}
}

func (s *UpgradeJujuSuite) TestUpgradesDifferentMajor(c *gc.C) {
	toolsList49Only := `available tools:
    4.9.0-trusty-amd64
best version:
    4.9.0
`
	tests := []struct {
		about             string
		cmdArgs           []string
		tools             []string
		currentVersion    string
		agentVersion      string
		expectedVersion   string
		expectedCmdOutput string
		expectedLogOutput string
		excludedLogOutput string
		expectedErr       string
		upgradeMap        map[int]version.Number
	}{{
		about:             "upgrade previous major to latest previous major",
		tools:             []string{"5.0.1-trusty-amd64", "4.9.0-trusty-amd64"},
		currentVersion:    "5.0.0-trusty-amd64",
		agentVersion:      "4.8.5",
		expectedVersion:   "4.9.0",
		expectedCmdOutput: toolsList49Only,
		expectedLogOutput: `.*version 4.9.0 incompatible with this client \(5.0.0\).*started upgrade to 4.9.0.*`,
	}, {
		about:             "upgrade previous major to latest previous major --dry-run still warns",
		tools:             []string{"5.0.1-trusty-amd64", "4.9.0-trusty-amd64"},
		currentVersion:    "5.0.1-trusty-amd64",
		agentVersion:      "4.8.5",
		expectedVersion:   "4.9.0",
		expectedCmdOutput: toolsList49Only,
		expectedLogOutput: `.*version 4.9.0 incompatible with this client \(5.0.1\).*started upgrade to 4.9.0.*`,
	}, {
		about:             "upgrade previous major to latest previous major with --version",
		cmdArgs:           []string{"--version=4.9.0"},
		tools:             []string{"5.0.2-trusty-amd64", "4.9.0-trusty-amd64", "4.8.0-trusty-amd64"},
		currentVersion:    "5.0.2-trusty-amd64",
		agentVersion:      "4.7.5",
		expectedVersion:   "4.9.0",
		expectedCmdOutput: toolsList49Only,
		expectedLogOutput: `.*version 4.9.0 incompatible with this client \(5.0.2\).*started upgrade to 4.9.0.*`,
	}, {
		about:             "can upgrade lower major version to current major version at minimum level",
		cmdArgs:           []string{"--version=6.0.5"},
		tools:             []string{"6.0.5-trusty-amd64", "5.9.9-trusty-amd64"},
		currentVersion:    "6.0.0-trusty-amd64",
		agentVersion:      "5.9.8",
		expectedVersion:   "6.0.5",
		excludedLogOutput: `incompatible with this client (6.0.0)`,
		upgradeMap:        map[int]version.Number{6: version.MustParse("5.9.8")},
	}, {
		about:             "can upgrade lower major version to current major version above minimum level",
		cmdArgs:           []string{"--version=6.0.5"},
		tools:             []string{"6.0.5-trusty-amd64", "5.11.0-trusty-amd64"},
		currentVersion:    "6.0.1-trusty-amd64",
		agentVersion:      "5.10.8",
		expectedVersion:   "6.0.5",
		excludedLogOutput: `incompatible with this client (6.0.1)`,
		upgradeMap:        map[int]version.Number{6: version.MustParse("5.9.8")},
	}, {
		about:           "can upgrade current to next major version",
		cmdArgs:         []string{"--version=6.0.5"},
		tools:           []string{"6.0.5-trusty-amd64", "5.11.0-trusty-amd64"},
		currentVersion:  "5.10.8-trusty-amd64",
		agentVersion:    "5.10.8",
		expectedVersion: "6.0.5",
		upgradeMap:      map[int]version.Number{6: version.MustParse("5.9.8")},
	}, {
		about:             "upgrade fails if not at minimum version",
		cmdArgs:           []string{"--version=7.0.1"},
		tools:             []string{"7.0.1-trusty-amd64"},
		currentVersion:    "7.0.1-trusty-amd64",
		agentVersion:      "6.0.0",
		expectedVersion:   "6.0.0",
		expectedCmdOutput: "upgrades to a new major version must first go through 6.7.8\n",
		expectedErr:       "unable to upgrade to requested version",
		upgradeMap:        map[int]version.Number{7: version.MustParse("6.7.8")},
	}, {
		about:             "upgrade fails if not a minor of 0",
		cmdArgs:           []string{"--version=7.1.1"},
		tools:             []string{"7.0.1-trusty-amd64", "7.1.1-trusty-amd64"},
		currentVersion:    "7.0.1-trusty-amd64",
		agentVersion:      "6.7.8",
		expectedVersion:   "6.7.8",
		expectedCmdOutput: "upgrades to 7.1.1 must first go through juju 7.0\n",
		expectedErr:       "unable to upgrade to requested version",
		upgradeMap:        map[int]version.Number{7: version.MustParse("6.7.8")},
	}, {
		about:           "upgrade fails if not at minimum version and not a minor of 0",
		cmdArgs:         []string{"--version=7.1.1"},
		tools:           []string{"7.0.1-trusty-amd64", "7.1.1-trusty-amd64"},
		currentVersion:  "7.0.1-trusty-amd64",
		agentVersion:    "6.0.0",
		expectedVersion: "6.0.0",
		expectedCmdOutput: "upgrades to 7.1.1 must first go through juju 7.0\n" +
			"upgrades to a new major version must first go through 6.7.8\n",
		expectedErr: "unable to upgrade to requested version",
		upgradeMap:  map[int]version.Number{7: version.MustParse("6.7.8")},
	}}
	for i, test := range tests {
		c.Logf("\ntest %d: %s", i, test.about)
		s.Reset(c)
		tools.DefaultBaseURL = ""

		s.setUpEnvAndTools(c, test.currentVersion, test.agentVersion, test.tools)

		com := newUpgradeJujuCommand(test.upgradeMap)
		err := coretesting.InitCommand(com, test.cmdArgs)
		c.Assert(err, jc.ErrorIsNil)

		ctx := coretesting.Context(c)
		err = com.Run(ctx)
		if test.expectedErr != "" {
			c.Check(err, gc.ErrorMatches, test.expectedErr)
		} else if !c.Check(err, jc.ErrorIsNil) {
			continue
		}

		// Check agent version doesn't change
		cfg, err := s.State.EnvironConfig()
		c.Assert(err, jc.ErrorIsNil)
		agentVer, ok := cfg.AgentVersion()
		c.Assert(ok, jc.IsTrue)
		c.Check(agentVer, gc.Equals, version.MustParse(test.expectedVersion))
		output := coretesting.Stderr(ctx)
		if test.expectedCmdOutput != "" {
			c.Check(output, gc.Equals, test.expectedCmdOutput)
		}
		if test.expectedLogOutput != "" {
			c.Check(strings.Replace(c.GetTestLog(), "\n", " ", -1), gc.Matches, test.expectedLogOutput)
		}
		if test.excludedLogOutput != "" {
			c.Check(c.GetTestLog(), gc.Not(jc.Contains), test.excludedLogOutput)
		}
	}
}

func (s *UpgradeJujuSuite) TestUpgradeUnknownSeriesInStreams(c *gc.C) {
	fakeAPI := NewFakeUpgradeJujuAPI(c, s.State)
	fakeAPI.addTools("2.1.0-weird-amd64")
	fakeAPI.patch(s)

	cmd := &upgradeJujuCommand{}
	err := coretesting.InitCommand(envcmd.Wrap(cmd), []string{})
	c.Assert(err, jc.ErrorIsNil)

	err = envcmd.Wrap(cmd).Run(coretesting.Context(c))
	c.Assert(err, gc.IsNil)

	// ensure find tools was called
	c.Assert(fakeAPI.findToolsCalled, jc.IsTrue)
	c.Assert(fakeAPI.tools, gc.DeepEquals, []string{"2.1.0-weird-amd64", fakeAPI.nextVersion.String()})
}

func (s *UpgradeJujuSuite) TestUpgradeInProgress(c *gc.C) {
	fakeAPI := NewFakeUpgradeJujuAPI(c, s.State)
	fakeAPI.setVersionErr = &params.Error{
		Message: "a message from the server about the problem",
		Code:    params.CodeUpgradeInProgress,
	}
	fakeAPI.patch(s)
	cmd := &upgradeJujuCommand{}
	err := coretesting.InitCommand(envcmd.Wrap(cmd), []string{})
	c.Assert(err, jc.ErrorIsNil)

	err = envcmd.Wrap(cmd).Run(coretesting.Context(c))
	c.Assert(err, gc.ErrorMatches, "a message from the server about the problem\n"+
		"\n"+
		"Please wait for the upgrade to complete or if there was a problem with\n"+
		"the last upgrade that has been resolved, consider running the\n"+
		"upgrade-juju command with the --reset-previous-upgrade flag.",
	)
}

func (s *UpgradeJujuSuite) TestBlockUpgradeInProgress(c *gc.C) {
	fakeAPI := NewFakeUpgradeJujuAPI(c, s.State)
	fakeAPI.setVersionErr = common.OperationBlockedError("the operation has been blocked")
	fakeAPI.patch(s)
	cmd := &upgradeJujuCommand{}
	err := coretesting.InitCommand(envcmd.Wrap(cmd), []string{})
	c.Assert(err, jc.ErrorIsNil)

	// Block operation
	s.BlockAllChanges(c, "TestBlockUpgradeInProgress")
	err = envcmd.Wrap(cmd).Run(coretesting.Context(c))
	s.AssertBlocked(c, err, ".*To unblock changes.*")
}

func (s *UpgradeJujuSuite) TestResetPreviousUpgrade(c *gc.C) {
	fakeAPI := NewFakeUpgradeJujuAPI(c, s.State)
	fakeAPI.patch(s)

	ctx := coretesting.Context(c)
	var stdin bytes.Buffer
	ctx.Stdin = &stdin

	run := func(answer string, expect bool, args ...string) {
		stdin.Reset()
		if answer != "" {
			stdin.WriteString(answer)
		}

		fakeAPI.reset()

		cmd := &upgradeJujuCommand{}
		err := coretesting.InitCommand(envcmd.Wrap(cmd),
			append([]string{"--reset-previous-upgrade"}, args...))
		c.Assert(err, jc.ErrorIsNil)
		err = envcmd.Wrap(cmd).Run(ctx)
		if expect {
			c.Assert(err, jc.ErrorIsNil)
		} else {
			c.Assert(err, gc.ErrorMatches, "previous upgrade not reset and no new upgrade triggered")
		}

		c.Assert(fakeAPI.abortCurrentUpgradeCalled, gc.Equals, expect)
		expectedVersion := version.Number{}
		if expect {
			expectedVersion = fakeAPI.nextVersion.Number
		}
		c.Assert(fakeAPI.setVersionCalledWith, gc.Equals, expectedVersion)
	}

	const expectUpgrade = true
	const expectNoUpgrade = false

	// EOF on stdin - equivalent to answering no.
	run("", expectNoUpgrade)

	// -y on command line - no confirmation required
	run("", expectUpgrade, "-y")

	// --yes on command line - no confirmation required
	run("", expectUpgrade, "--yes")

	// various ways of saying "yes" to the prompt
	for _, answer := range []string{"y", "Y", "yes", "YES"} {
		run(answer, expectUpgrade)
	}

	// various ways of saying "no" to the prompt
	for _, answer := range []string{"n", "N", "no", "foo"} {
		run(answer, expectNoUpgrade)
	}
}

func NewFakeUpgradeJujuAPI(c *gc.C, st *state.State) *fakeUpgradeJujuAPI {
	nextVersion := version.Binary{
		Number: version.Current,
		Arch:   arch.HostArch(),
		Series: series.HostSeries(),
	}
	nextVersion.Minor++
	return &fakeUpgradeJujuAPI{
		c:           c,
		st:          st,
		nextVersion: nextVersion,
	}
}

type fakeUpgradeJujuAPI struct {
	c                         *gc.C
	st                        *state.State
	nextVersion               version.Binary
	setVersionErr             error
	abortCurrentUpgradeCalled bool
	setVersionCalledWith      version.Number
	tools                     []string
	findToolsCalled           bool
}

func (a *fakeUpgradeJujuAPI) reset() {
	a.setVersionErr = nil
	a.abortCurrentUpgradeCalled = false
	a.setVersionCalledWith = version.Number{}
	a.tools = []string{}
	a.findToolsCalled = false
}

func (a *fakeUpgradeJujuAPI) patch(s *UpgradeJujuSuite) {
	s.PatchValue(&getUpgradeJujuAPI, func(*upgradeJujuCommand) (upgradeJujuAPI, error) {
		return a, nil
	})
}

func (a *fakeUpgradeJujuAPI) addTools(tools ...string) {
	for _, tool := range tools {
		a.tools = append(a.tools, tool)
	}
}

func (a *fakeUpgradeJujuAPI) EnvironmentGet() (map[string]interface{}, error) {
	config, err := a.st.EnvironConfig()
	if err != nil {
		return make(map[string]interface{}), err
	}
	return config.AllAttrs(), nil
}

func (a *fakeUpgradeJujuAPI) FindTools(majorVersion, minorVersion int, series, arch string) (
	result params.FindToolsResult, err error,
) {
	a.findToolsCalled = true
	a.tools = append(a.tools, a.nextVersion.String())
	tools := toolstesting.MakeTools(a.c, a.c.MkDir(), "released", a.tools)
	return params.FindToolsResult{
		List:  tools,
		Error: nil,
	}, nil
}

func (a *fakeUpgradeJujuAPI) UploadTools(r io.ReadSeeker, vers version.Binary, additionalSeries ...string) (
	*coretools.Tools, error,
) {
	panic("not implemented")
}

func (a *fakeUpgradeJujuAPI) AbortCurrentUpgrade() error {
	a.abortCurrentUpgradeCalled = true
	return nil
}

func (a *fakeUpgradeJujuAPI) SetEnvironAgentVersion(v version.Number) error {
	a.setVersionCalledWith = v
	return a.setVersionErr
}

func (a *fakeUpgradeJujuAPI) Close() error {
	return nil
}<|MERGE_RESOLUTION|>--- conflicted
+++ resolved
@@ -102,11 +102,7 @@
 	currentVersion: "4.2.0-quantal-amd64",
 	agentVersion:   "4.2.0",
 	args:           []string{"--version", "3.2.0"},
-<<<<<<< HEAD
-	expectInitErr:  "cannot upgrade to version incompatible with CLI",
-=======
 	expectErr:      "cannot change version from 4.2.0 to 3.2.0",
->>>>>>> b98ea9fc
 }, {
 	about:          "--upload-tools with inappropriate version 1",
 	currentVersion: "4.2.0-quantal-amd64",
