--- conflicted
+++ resolved
@@ -83,12 +83,7 @@
 }
 
 func (c *UpgradeJujuCommand) Init(args []string) error {
-<<<<<<< HEAD
-	err := c.EnvCommandBase.Init()
-	if err != nil {
-=======
 	if err := c.EnvCommandBase.EnsureEnvName(); err != nil {
->>>>>>> d9bb9d9b
 		return err
 	}
 	if c.vers != "" {
