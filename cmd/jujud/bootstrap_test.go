--- conflicted
+++ resolved
@@ -278,31 +278,6 @@
 	c.Assert(m.Jobs(), gc.DeepEquals, []state.MachineJob{state.JobManageEnviron})
 }
 
-<<<<<<< HEAD
-func (s *BootstrapSuite) TestSharedSecret(c *gc.C) {
-	jobs := []params.MachineJob{params.JobManageEnviron}
-	_, cmd, err := s.initBootstrapCommand(c, jobs, "--env-config", s.envcfg, "--instance-id", string(s.instanceId))
-	c.Assert(err, gc.IsNil)
-	err = cmd.Run(nil)
-	c.Assert(err, gc.IsNil)
-	sharedSecret, err := ioutil.ReadFile(filepath.Join(s.dataDir, mongo.SharedSecretFile))
-	c.Assert(err, gc.IsNil)
-
-	st, err := state.Open(&state.Info{
-		Addrs:    []string{testing.MgoServer.Addr()},
-		CACert:   testing.CACert,
-		Password: testPasswordHash(),
-	}, state.DefaultDialOpts(), environs.NewStatePolicy())
-	c.Assert(err, gc.IsNil)
-	defer st.Close()
-
-	stateServingInfo, err := st.StateServingInfo()
-	c.Assert(err, gc.IsNil)
-	c.Assert(stateServingInfo.SharedSecret, gc.Equals, string(sharedSecret))
-}
-
-=======
->>>>>>> 75af1f40
 func testOpenState(c *gc.C, info *state.Info, expectErrType error) {
 	st, err := state.Open(info, state.DefaultDialOpts(), environs.NewStatePolicy())
 	if st != nil {
