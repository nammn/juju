--- conflicted
+++ resolved
@@ -174,21 +174,15 @@
 	if err != nil {
 		return err
 	}
-	peerAddr := mongo.SelectPeerAddress(addrs)
+	memberAddr := mongo.SelectPeerAddress(addrs)
 	if peerAddr == "" {
-	    return fmt.Errorf("no appropriate peer address found in %q", addrs)
-	}
-	peerHostPort := net.JoinHostPort(peerAddr, fmt.Sprint(servingInfo.StatePort))
-
-	memberAddr := fmt.Sprintf("%s:%d", mongo.SelectPeerAddress(addrs), port)
+		return fmt.Errorf("no appropriate peer address found in %q", addrs)
+	}
+	memberHostPort := net.JoinHostPort(peerAddr, fmt.Sprint(servingInfo.StatePort))
 
 	return maybeInitiateMongoServer(mongo.InitiateMongoParams{
 		DialInfo:       dialInfo,
-<<<<<<< HEAD
-		MemberHostPort: peerHostPort,
-=======
-		MemberHostPort: memberAddr,
->>>>>>> 95134a28
+		MemberHostPort: memberHostPort.String(),
 	})
 }
 
