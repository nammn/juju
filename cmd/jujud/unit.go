--- conflicted
+++ resolved
@@ -88,13 +88,11 @@
 	runner.StartWorker("upgrader", func() (worker.Worker, error) {
 		return upgrader.NewUpgrader(st.Upgrader(), agentConfig), nil
 	})
-<<<<<<< HEAD
 	runner.StartWorker("logger", func() (worker.Worker, error) {
 		return logger.NewLogger(st.Logger(), agentConfig), nil
-=======
+	})
 	runner.StartWorker("uniter", func() (worker.Worker, error) {
 		return uniter.NewUniter(st.Uniter(), entity.Tag(), dataDir), nil
->>>>>>> 97b28fc8
 	})
 	return newCloseWorker(runner, st), nil
 }
