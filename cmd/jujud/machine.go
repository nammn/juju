// Copyright 2012, 2013 Canonical Ltd.
// Licensed under the AGPLv3, see LICENCE file for details.

package main

import (
	"fmt"
	"os"
	"path/filepath"
	"time"

	"github.com/loggo/loggo"
	"launchpad.net/gnuflag"
	"launchpad.net/tomb"

	"launchpad.net/juju-core/agent"
	"launchpad.net/juju-core/charm"
	"launchpad.net/juju-core/cmd"
	"launchpad.net/juju-core/container/kvm"
	"launchpad.net/juju-core/instance"
	"launchpad.net/juju-core/log/syslog"
	"launchpad.net/juju-core/names"
	"launchpad.net/juju-core/provider"
	"launchpad.net/juju-core/state"
	"launchpad.net/juju-core/state/api"
	apiagent "launchpad.net/juju-core/state/api/agent"
	apimachiner "launchpad.net/juju-core/state/api/machiner"
	"launchpad.net/juju-core/state/api/params"
	apiprovisioner "launchpad.net/juju-core/state/api/provisioner"
	"launchpad.net/juju-core/state/apiserver"
	"launchpad.net/juju-core/upstart"
	"launchpad.net/juju-core/utils/voyeur"
	"launchpad.net/juju-core/worker"
	"launchpad.net/juju-core/worker/authenticationworker"
	"launchpad.net/juju-core/worker/charmrevisionworker"
	"launchpad.net/juju-core/worker/cleaner"
	"launchpad.net/juju-core/worker/deployer"
	"launchpad.net/juju-core/worker/firewaller"
	"launchpad.net/juju-core/worker/instancepoller"
	"launchpad.net/juju-core/worker/localstorage"
	workerlogger "launchpad.net/juju-core/worker/logger"
	"launchpad.net/juju-core/worker/machineenvironmentworker"
	"launchpad.net/juju-core/worker/machiner"
	"launchpad.net/juju-core/worker/minunitsworker"
	"launchpad.net/juju-core/worker/provisioner"
	"launchpad.net/juju-core/worker/resumer"
	"launchpad.net/juju-core/worker/terminationworker"
	"launchpad.net/juju-core/worker/upgrader"
)

var logger = loggo.GetLogger("juju.cmd.jujud")

var newRunner = func(isFatal func(error) bool, moreImportant func(e0, e1 error) bool) worker.Runner {
	return worker.NewRunner(isFatal, moreImportant)
}

const bootstrapMachineId = "0"

var retryDelay = 3 * time.Second

var jujuRun = "/usr/local/bin/juju-run"

// MachineAgent is a cmd.Command responsible for running a machine agent.
type MachineAgent struct {
	cmd.CommandBase
	tomb      tomb.Tomb
	Conf      AgentConf
	MachineId string
	runner    worker.Runner
	configVal *voyeur.Value
}

func NewMachineAgent() *MachineAgent {
	return &MachineAgent{configVal: voyeur.NewValue(nil)}
}

// Info returns usage information for the command.
func (a *MachineAgent) Info() *cmd.Info {
	return &cmd.Info{
		Name:    "machine",
		Purpose: "run a juju machine agent",
	}
}

func (a *MachineAgent) SetFlags(f *gnuflag.FlagSet) {
	a.Conf.addFlags(f)
	f.StringVar(&a.MachineId, "machine-id", "", "id of the machine to run")
}

// Init initializes the command for running.
func (a *MachineAgent) Init(args []string) error {
	if !names.IsMachine(a.MachineId) {
		return fmt.Errorf("--machine-id option must be set, and expects a non-negative integer")
	}
	if err := a.Conf.checkArgs(args); err != nil {
		return err
	}
	a.runner = newRunner(isFatal, moreImportant)
	return nil
}

// Wait waits for the machine agent to finish.
func (a *MachineAgent) Wait() error {
	return a.tomb.Wait()
}

// Stop stops the machine agent.
func (a *MachineAgent) Stop() error {
	a.runner.Kill()
	return a.tomb.Wait()
}

// Run runs a machine agent.
func (a *MachineAgent) Run(_ *cmd.Context) error {
	// Due to changes in the logging, and needing to care about old
	// environments that have been upgraded, we need to explicitly remove the
	// file writer if one has been added, otherwise we will get duplicate
	// lines of all logging in the log file.
	loggo.RemoveWriter("logfile")
	defer a.tomb.Done()
	logger.Infof("machine agent %v start", a.Tag())
	if err := a.Conf.read(a.Tag()); err != nil {
		return err
	}
	a.setAgentConfig(a.Conf.config)
	charm.CacheDir = filepath.Join(a.Conf.dataDir, "charmcache")
	if err := a.initAgent(); err != nil {
		return err
	}
	a.runner.StartWorker("api", a.APIWorker)
	a.runner.StartWorker("statestarter", a.newStateStarterWorker)
	a.runner.StartWorker("termination", func() (worker.Worker, error) {
		return terminationworker.NewWorker(), nil
	})
	err := a.runner.Wait()
	if err == worker.ErrTerminateAgent {
		err = a.uninstallAgent()
	}
	err = agentDone(err)
	a.tomb.Kill(err)
	return err
}

// newStateStarterWorker wraps stateStarter in a simple worker for use in
// a.runner.StartWorker.
func (a *MachineAgent) newStateStarterWorker() (worker.Worker, error) {
	return worker.NewSimpleWorker(a.stateStarter), nil
}

// stateStarter watches for changes to the agent configuration, and starts or
// stops the state worker as appropriate.  It will stop working as soon as
// stopch is closed.
func (a *MachineAgent) stateStarter(stopch <-chan struct{}) error {
	confWatch := a.configVal.Watch()
	defer confWatch.Close()
	watchCh := make(chan agent.Config)
	go func() {
		for confWatch.Next() {
			v, _ := confWatch.Value().(agent.Config)
			watchCh <- v
		}
	}()
	for {
		select {
		case conf := <-watchCh:
			// N.B. StartWorker and StopWorker are idempotent.
			if conf.StateManager() {
				a.runner.StartWorker("state", func() (worker.Worker, error) {
					return a.StateWorker(conf)
				})
			} else {
				a.runner.StopWorker("state")
			}
		case <-stopch:
			return nil
		}
	}
}

// APIWorker returns a Worker that connects to the API and starts any
// workers that need an API connection.
// It is also responsible for maintaining the agent config
// by saving it to disk and calling setAgentConfig.
func (a *MachineAgent) APIWorker() (worker.Worker, error) {
	agentConfig := a.Conf.config
	st, entity, err := openAPIState(agentConfig, a)
	if err != nil {
		return nil, err
	}
	reportOpenedAPI(st)
	for _, job := range entity.Jobs() {
		if job.NeedsState() {
			a.setAgentConfig(agentConfig)
			break
		}
	}
	runner := newRunner(connectionIsFatal(st), moreImportant)
	runner.StartWorker("machiner", func() (worker.Worker, error) {
		return machiner.NewMachiner(st.Machiner(), agentConfig), nil
	})
	runner.StartWorker("upgrader", func() (worker.Worker, error) {
		return upgrader.NewUpgrader(st.Upgrader(), agentConfig), nil
	})
	runner.StartWorker("logger", func() (worker.Worker, error) {
		return workerlogger.NewLogger(st.Logger(), agentConfig), nil
	})
<<<<<<< HEAD
	// runner.StartWorker("configwatcher", func() (worker.Worker, error) {
	// 	return a.newConfigWatcher(st.Machiner())
	// })
=======
	runner.StartWorker("machineenvironmentworker", func() (worker.Worker, error) {
		return machineenvironmentworker.NewMachineEnvironmentWorker(st.Environment(), agentConfig), nil
	})
>>>>>>> 66db8c0c

	// If not a local provider bootstrap machine, start the worker to manage SSH keys.
	providerType := agentConfig.Value(agent.ProviderType)
	if providerType != provider.Local || a.MachineId != bootstrapMachineId {
		runner.StartWorker("authenticationworker", func() (worker.Worker, error) {
			return authenticationworker.NewWorker(st.KeyUpdater(), agentConfig), nil
		})
	}

	// Perform the operations needed to set up hosting for containers.
	if err := a.setupContainerSupport(runner, st, entity); err != nil {
		return nil, fmt.Errorf("setting up container support: %v", err)
	}
	for _, job := range entity.Jobs() {
		switch job {
		case params.JobHostUnits:
			runner.StartWorker("deployer", func() (worker.Worker, error) {
				apiDeployer := st.Deployer()
				context := newDeployContext(apiDeployer, agentConfig)
				return deployer.NewDeployer(apiDeployer, context), nil
			})
		case params.JobManageEnviron:
			runner.StartWorker("environ-provisioner", func() (worker.Worker, error) {
				return provisioner.NewEnvironProvisioner(st.Provisioner(), agentConfig), nil
			})
			// TODO(axw) 2013-09-24 bug #1229506
			// Make another job to enable the firewaller. Not all environments
			// are capable of managing ports centrally.
			runner.StartWorker("firewaller", func() (worker.Worker, error) {
				return firewaller.NewFirewaller(st.Firewaller())
			})
			runner.StartWorker("charm-revision-updater", func() (worker.Worker, error) {
				return charmrevisionworker.NewRevisionUpdateWorker(st.CharmRevisionUpdater()), nil
			})
		case params.JobManageState:
			// Legacy environments may set this, but we ignore it.
		default:
			// TODO(dimitern): Once all workers moved over to using
			// the API, report "unknown job type" here.
		}
	}
	return newCloseWorker(runner, st), nil // Note: a worker.Runner is itself a worker.Worker.
}

func (a *MachineAgent) newConfigWatcher(st *apimachiner.State) (worker.Worker, error) {
	// TODO: (Nate) :
	//	watch machine jobs
	//  watch state addresses
	//  watch API addresses
	//	when any of them change, change the agent config, save it and call a.setAgentConfig
	return nil, nil
}

// setupContainerSupport determines what containers can be run on this machine and
// initialises suitable infrastructure to support such containers.
func (a *MachineAgent) setupContainerSupport(runner worker.Runner, st *api.State, entity *apiagent.Entity) error {
	var supportedContainers []instance.ContainerType
	// We don't yet support nested lxc containers but anything else can run an LXC container.
	if entity.ContainerType() != instance.LXC {
		supportedContainers = append(supportedContainers, instance.LXC)
	}
	supportsKvm, err := kvm.IsKVMSupported()
	if err != nil {
		logger.Warningf("determining kvm support: %v\nno kvm containers possible", err)
	}
	if err == nil && supportsKvm {
		supportedContainers = append(supportedContainers, instance.KVM)
	}
	return a.updateSupportedContainers(runner, st, entity.Tag(), supportedContainers)
}

// updateSupportedContainers records in state that a machine can run the specified containers.
// It starts a watcher and when a container of a given type is first added to the machine,
// the watcher is killed, the machine is set up to be able to start containers of the given type,
// and a suitable provisioner is started.
func (a *MachineAgent) updateSupportedContainers(runner worker.Runner, st *api.State,
	tag string, containers []instance.ContainerType) error {

	var machine *apiprovisioner.Machine
	var err error
	pr := st.Provisioner()
	if machine, err = pr.Machine(tag); err != nil {
		return fmt.Errorf("%s is not in state: %v", tag, err)
	}
	if len(containers) == 0 {
		if err := machine.SupportsNoContainers(); err != nil {
			return fmt.Errorf("clearing supported containers for %s: %v", tag, err)
		}
		return nil
	}
	if err := machine.SetSupportedContainers(containers...); err != nil {
		return fmt.Errorf("setting supported containers for %s: %v", tag, err)
	}
	// Start the watcher to fire when a container is first requested on the machine.
	watcherName := fmt.Sprintf("%s-container-watcher", machine.Id())
	handler := provisioner.NewContainerSetupHandler(runner, watcherName, containers, machine, pr, a.Conf.config)
	runner.StartWorker(watcherName, func() (worker.Worker, error) {
		return worker.NewStringsWorker(handler), nil
	})
	return nil
}

// StateJobs returns a worker running all the workers that require
// a *state.State connection.
func (a *MachineAgent) StateWorker(agentConfig agent.Config) (worker.Worker, error) {
	st, entity, err := openState(agentConfig, a)
	if err != nil {
		return nil, err
	}
	reportOpenedState(st)
	m := entity.(*state.Machine)

	runner := newRunner(connectionIsFatal(st), moreImportant)

	// Take advantage of special knowledge here in that we will only ever want
	// the storage provider on one machine, and that is the "bootstrap" node.
	providerType := agentConfig.Value(agent.ProviderType)
	if (providerType == provider.Local || provider.IsManual(providerType)) && m.Id() == bootstrapMachineId {
		runner.StartWorker("local-storage", func() (worker.Worker, error) {
			// TODO(axw) 2013-09-24 bug #1229507
			// Make another job to enable storage.
			// There's nothing special about this.
			return localstorage.NewWorker(agentConfig), nil
		})
	}
	for _, job := range m.Jobs() {
		switch job {
		case state.JobHostUnits:
			// Implemented in APIWorker.
		case state.JobManageEnviron:
			runner.StartWorker("instancepoller", func() (worker.Worker, error) {
				return instancepoller.NewWorker(st), nil
			})
			runner.StartWorker("apiserver", func() (worker.Worker, error) {
				// If the configuration does not have the required information,
				// it is currently not a recoverable error, so we kill the whole
				// agent, potentially enabling human intervention to fix
				// the agent's configuration file. In the future, we may retrieve
				// the state server certificate and key from the state, and
				// this should then change.
				port, cert, key := a.Conf.config.APIServerDetails()
				if len(cert) == 0 || len(key) == 0 {
					return nil, &fatalError{"configuration does not have state server cert/key"}
				}
				dataDir := a.Conf.config.DataDir()
				return apiserver.NewServer(st, fmt.Sprintf(":%d", port), cert, key, dataDir)
			})
			runner.StartWorker("cleaner", func() (worker.Worker, error) {
				return cleaner.NewCleaner(st), nil
			})
			runner.StartWorker("resumer", func() (worker.Worker, error) {
				// The action of resumer is so subtle that it is not tested,
				// because we can't figure out how to do so without brutalising
				// the transaction log.
				return resumer.NewResumer(st), nil
			})
			runner.StartWorker("minunitsworker", func() (worker.Worker, error) {
				return minunitsworker.NewMinUnitsWorker(st), nil
			})
		case state.JobManageState:
			// Legacy environments may set this, but we ignore it.
		default:
			logger.Warningf("ignoring unknown job %q", job)
		}
	}
	return newCloseWorker(runner, st), nil
}

func (a *MachineAgent) Entity(st *state.State) (AgentState, error) {
	m, err := st.Machine(a.MachineId)
	if err != nil {
		return nil, err
	}
	// Check the machine nonce as provisioned matches the agent.Conf value.
	if !m.CheckProvisioned(a.Conf.config.Nonce()) {
		// The agent is running on a different machine to the one it
		// should be according to state. It must stop immediately.
		logger.Errorf("running machine %v agent on inappropriate instance", m)
		return nil, worker.ErrTerminateAgent
	}
	return m, nil
}

func (a *MachineAgent) Tag() string {
	return names.MachineTag(a.MachineId)
}

func (a *MachineAgent) initAgent() error {
	if err := os.Remove(jujuRun); err != nil && !os.IsNotExist(err) {
		return err
	}
	jujud := filepath.Join(a.Conf.dataDir, "tools", a.Tag(), "jujud")
	return os.Symlink(jujud, jujuRun)
}

func (a *MachineAgent) uninstallAgent() error {
	var errors []error
	agentServiceName := a.Conf.config.Value(agent.AgentServiceName)
	if agentServiceName == "" {
		// For backwards compatibility, handle lack of AgentServiceName.
		agentServiceName = os.Getenv("UPSTART_JOB")
	}
	if agentServiceName != "" {
		if err := upstart.NewService(agentServiceName).Remove(); err != nil {
			errors = append(errors, fmt.Errorf("cannot remove service %q: %v", agentServiceName, err))
		}
	}
	// Remove the rsyslog conf file and restart rsyslogd.
	if rsyslogConfPath := a.Conf.config.Value(agent.RsyslogConfPath); rsyslogConfPath != "" {
		if err := os.Remove(rsyslogConfPath); err != nil {
			errors = append(errors, err)
		}
		if err := syslog.Restart(); err != nil {
			errors = append(errors, err)
		}
	}
	// Remove the juju-run symlink.
	if err := os.Remove(jujuRun); err != nil && !os.IsNotExist(err) {
		errors = append(errors, err)
	}
	// The machine agent may terminate without knowing its jobs,
	// for example if the machine's entry in state was removed.
	// Thus, we do not rely on jobs here, and instead just check
	// if the upstart config exists.
	mongoServiceName := a.Conf.config.Value(agent.MongoServiceName)
	if mongoServiceName != "" {
		if err := upstart.NewService(mongoServiceName).StopAndRemove(); err != nil {
			errors = append(errors, fmt.Errorf("cannot stop/remove service %q: %v", mongoServiceName, err))
		}
	}
	if err := os.RemoveAll(a.Conf.dataDir); err != nil {
		errors = append(errors, err)
	}
	if len(errors) == 0 {
		return nil
	}
	return fmt.Errorf("uninstall failed: %v", errors)
}

// Below pieces are used for testing,to give us access to the *State opened
// by the agent, and allow us to trigger syncs without waiting 5s for them
// to happen automatically.

var stateReporter chan<- *state.State

func reportOpenedState(st *state.State) {
	select {
	case stateReporter <- st:
	default:
	}
}

func sendOpenedStates(dst chan<- *state.State) (undo func()) {
	var original chan<- *state.State
	original, stateReporter = stateReporter, dst
	return func() { stateReporter = original }
}

var apiReporter chan<- *api.State

func reportOpenedAPI(st *api.State) {
	select {
	case apiReporter <- st:
	default:
	}
}
func sendOpenedAPIs(dst chan<- *api.State) (undo func()) {
	var original chan<- *api.State
	original, apiReporter = apiReporter, dst
	return func() { apiReporter = original }
}

func (a *MachineAgent) setAgentConfig(conf agent.Config) {
	a.configVal.Set(conf.Clone())
}

func (a *MachineAgent) agentConfig() agent.Config {
	val, _ := a.configVal.Get()
	conf, _ := val.(agent.Config)
	return conf
}<|MERGE_RESOLUTION|>--- conflicted
+++ resolved
@@ -204,15 +204,12 @@
 	runner.StartWorker("logger", func() (worker.Worker, error) {
 		return workerlogger.NewLogger(st.Logger(), agentConfig), nil
 	})
-<<<<<<< HEAD
+	runner.StartWorker("machineenvironmentworker", func() (worker.Worker, error) {
+		return machineenvironmentworker.NewMachineEnvironmentWorker(st.Environment(), agentConfig), nil
+	})
 	// runner.StartWorker("configwatcher", func() (worker.Worker, error) {
 	// 	return a.newConfigWatcher(st.Machiner())
 	// })
-=======
-	runner.StartWorker("machineenvironmentworker", func() (worker.Worker, error) {
-		return machineenvironmentworker.NewMachineEnvironmentWorker(st.Environment(), agentConfig), nil
-	})
->>>>>>> 66db8c0c
 
 	// If not a local provider bootstrap machine, start the worker to manage SSH keys.
 	providerType := agentConfig.Value(agent.ProviderType)
