--- conflicted
+++ resolved
@@ -46,11 +46,7 @@
 	return ""
 }
 
-<<<<<<< HEAD
-// stateServersVar sets up a gnuflag flag analagously to FlagSet.*Var methods.
-=======
 // stateServersVar sets up a gnuflag flag analogous to the FlagSet.*Var methods.
->>>>>>> c451bf04
 func stateServersVar(fs *gnuflag.FlagSet, target *[]string, name string, value []string, usage string) {
 	*target = value
 	fs.Var((*stateServersValue)(target), name, usage)
@@ -82,11 +78,7 @@
 	}
 	if accept&flagStateInfo != 0 {
 		stateServersVar(f, &c.StateInfo.Addrs, "state-servers", nil, "state servers to connect to")
-<<<<<<< HEAD
-		f.StringVar(&c.caCertFile, "ca-cert-file", "", "file name of CA certificate in PEM format")
-=======
 		f.StringVar(&c.caCertFile, "ca-cert", "", "path to CA certificate in PEM format")
->>>>>>> c451bf04
 	}
 	if accept&flagInitialPassword != 0 {
 		f.StringVar(&c.InitialPassword, "initial-password", "", "initial password for state")
@@ -104,17 +96,10 @@
 			return requiredError("state-servers")
 		}
 		if c.caCertFile == "" {
-<<<<<<< HEAD
-			return requiredError("ca-cert-file")
-		}
-		var err error
-		c.StateInfo.CACertPEM, err = ioutil.ReadFile(c.caCertFile)
-=======
 			return requiredError("ca-cert")
 		}
 		var err error
 		c.StateInfo.CACert, err = ioutil.ReadFile(c.caCertFile)
->>>>>>> c451bf04
 		if err != nil {
 			return err
 		}
@@ -225,18 +210,4 @@
 		return nil, "", fmt.Errorf("cannot save password: %v", err)
 	}
 	return st, password, nil
-}
-
-var rootCert = []byte(`
------BEGIN CERTIFICATE-----
-MIIBnTCCAUmgAwIBAgIBADALBgkqhkiG9w0BAQUwJjENMAsGA1UEChMEanVqdTEV
-MBMGA1UEAxMManVqdSB0ZXN0aW5nMB4XDTEyMTExNDE0Mzg1NFoXDTIyMTExNDE0
-NDM1NFowJjENMAsGA1UEChMEanVqdTEVMBMGA1UEAxMManVqdSB0ZXN0aW5nMFow
-CwYJKoZIhvcNAQEBA0sAMEgCQQCCOOpn9aWKcKr2GQGtygwD7PdfNe1I9BYiPAqa
-2I33F5+6PqFdfujUKvoyTJI6XG4Qo/CECaaN9smhyq9DxzMhAgMBAAGjZjBkMA4G
-A1UdDwEB/wQEAwIABDASBgNVHRMBAf8ECDAGAQH/AgEBMB0GA1UdDgQWBBQQDswP
-FQGeGMeTzPbHW62EZbbTJzAfBgNVHSMEGDAWgBQQDswPFQGeGMeTzPbHW62EZbbT
-JzALBgkqhkiG9w0BAQUDQQAqZzN0DqUyEfR8zIanozyD2pp10m9le+ODaKZDDNfH
-8cB2x26F1iZ8ccq5IC2LtQf1IKJnpTcYlLuDvW6yB96g
------END CERTIFICATE-----
-`[1:])+}