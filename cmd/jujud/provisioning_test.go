package main

import (
	"time"

	. "launchpad.net/gocheck"
	"launchpad.net/gozk/zookeeper"
	"launchpad.net/juju-core/juju/cmd"
	"launchpad.net/juju-core/juju/environs/dummy"
	"launchpad.net/juju-core/juju/state"
	"launchpad.net/juju-core/juju/testing"
)

type ProvisioningSuite struct {
	zkConn *zookeeper.Conn
	zkInfo *state.Info
	st     *state.State
}

var _ = Suite(&ProvisioningSuite{})

func (s *ProvisioningSuite) SetUpTest(c *C) {
	zk, session, err := zookeeper.Dial(zkAddr, 15e9)
	c.Assert(err, IsNil)
	event := <-session
	c.Assert(event.Ok(), Equals, true)
	c.Assert(event.Type, Equals, zookeeper.EVENT_SESSION)
	c.Assert(event.State, Equals, zookeeper.STATE_CONNECTED)

	s.zkConn = zk
	s.zkInfo = &state.Info{
		Addrs: []string{zkAddr},
	}

	s.st, err = state.Initialize(s.zkInfo)
	c.Assert(err, IsNil)

	dummy.Reset()

	// seed /environment to point to dummy
	env, err := s.st.EnvironConfig()
	c.Assert(err, IsNil)
	env.Set("type", "dummy")
	env.Set("zookeeper", false)
	env.Set("name", "testing")
	_, err = env.Write()
	c.Assert(err, IsNil)
}

func (s *ProvisioningSuite) TearDownTest(c *C) {
	testing.ZkRemoveTree(s.zkConn, "/")
	s.zkConn.Close()
}

func (s *ProvisioningSuite) invalidateEnvironment() error {
	// make the environment unpalitable to the config checker
	env, err := s.st.EnvironConfig()
	if err != nil {
		return err
	}
	env.Set("name", 1)
	_, err = env.Write()
	return err
}

func (s *ProvisioningSuite) fixEnvironment() error {
	env, err := s.st.EnvironConfig()
	if err != nil {
		return err
	}
	env.Set("name", "testing")
	_, err = env.Write()
	return err
}

func (s *ProvisioningSuite) stopProvisioner(c *C, p *Provisioner) {
	c.Assert(p.Stop(), IsNil)
}

// checkStartInstance checks that a machine has been started.
func (s *ProvisioningSuite) checkStartInstance(c *C, op <-chan dummy.Operation) {
	// use the non fatal variants to avoid leaking 
	// provisioners.	
	select {
	case o := <-op:
		c.Check(o.Kind, Equals, dummy.OpStartInstance)
	case <-time.After(3 * time.Second):
		c.Errorf("ProvisioningAgent did not action AddMachine after 3 second")
	}
}

// checkStopInstance checks that a machine has been stopped.
func (s *ProvisioningSuite) checkStopInstance(c *C, op <-chan dummy.Operation) {
	// use the non fatal variants to avoid leaking 
	// provisioners.	
	select {
	case o := <-op:
		c.Check(o.Kind, Equals, dummy.OpStopInstances)
	case <-time.After(3 * time.Second):
		c.Errorf("ProvisioningAgent did not action RmoveMachine after 3 second")
	}
}

func (s *ProvisioningSuite) TestParseSuccess(c *C) {
	create := func() (cmd.Command, *AgentConf) {
		a := &ProvisioningAgent{}
		return a, &a.Conf
	}
	CheckAgentCommand(c, create, []string{})
}

func (s *ProvisioningSuite) TestParseUnknown(c *C) {
	a := &ProvisioningAgent{}
	err := ParseAgentCommand(a, []string{"nincompoops"})
	c.Assert(err, ErrorMatches, `unrecognized args: \["nincompoops"\]`)
}

func initProvisioningAgent() (*ProvisioningAgent, error) {
	args := []string{"--zookeeper-servers", zkAddr}
	c := &ProvisioningAgent{}
	return c, initCmd(c, args)
}

func (s *ProvisioningSuite) TestProvisionerStartStop(c *C) {
	p, err := NewProvisioner(s.zkInfo)
	c.Assert(err, IsNil)
	c.Assert(p.Stop(), IsNil)
}

func (s *ProvisioningSuite) TestProvisionerEnvironmentChange(c *C) {
	p, err := NewProvisioner(s.zkInfo)
	c.Assert(err, IsNil)
	defer s.stopProvisioner(c, p)
	// Twiddle with the environment configuration.
	env, err := s.st.EnvironConfig()
	c.Assert(err, IsNil)
	env.Set("name", "testing2")
	_, err = env.Write()
	c.Assert(err, IsNil)
	env.Set("name", "testing3")
	_, err = env.Write()
}

func (s *ProvisioningSuite) TestProvisionerStopOnStateClose(c *C) {
	p, err := NewProvisioner(s.zkInfo)
	c.Assert(err, IsNil)

	p.st.Close()

<<<<<<< HEAD
	// must use Check to avoid leaking PA
	c.Check(p.Wait(), ErrorMatches, "watcher.*")
	c.Assert(p.Stop(), ErrorMatches, "watcher.*")
}

// Start and stop one machine, watch the PA.
func (s *ProvisioningSuite) TestSimple(c *C) {
	p, err := NewProvisioner(s.zkInfo)
	c.Assert(err, IsNil)
	defer s.stopProvisioner(c, p)

	op := make(chan dummy.Operation, 1)
	dummy.Listen(op)

	// place a new machine into the state
	m, err := s.st.AddMachine()
	c.Assert(err, IsNil)

	s.checkStartInstance(c, op)

	// now remove it
	c.Assert(s.st.RemoveMachine(m.Id()), IsNil)

	// watch the PA remove it
	s.checkStopInstance(c, op)
}

func (s *ProvisioningSuite) TestProvisioningDoesNotOccurWithAnInvalidEnvironment(c *C) {
	c.Assert(s.invalidateEnvironment(), IsNil)

	p, err := NewProvisioner(s.zkInfo)
	c.Assert(err, IsNil)
	defer s.stopProvisioner(c, p)

	op := make(chan dummy.Operation, 1)
	dummy.Listen(op)

	// try to create a machine
	_, err = s.st.AddMachine()
	c.Assert(err, IsNil)

	// the PA should not create it
	select {
	case <-op:
		c.Errorf("provisioner started an instance")
	case <-time.After(1 * time.Second):

	}
}

func (s *ProvisioningSuite) TestProvisioningOccursWithFixedEnvironment(c *C) {
	c.Assert(s.invalidateEnvironment(), IsNil)

	p, err := NewProvisioner(s.zkInfo)
	c.Assert(err, IsNil)
	defer s.stopProvisioner(c, p)

	op := make(chan dummy.Operation, 1)
	dummy.Listen(op)

	// try to create a machine
	_, err = s.st.AddMachine()
	c.Assert(err, IsNil)

	// the PA should not create it
	select {
	case <-op:
		c.Errorf("provisioner started an instance")
	case <-time.After(1 * time.Second):

	}

	c.Assert(s.fixEnvironment(), IsNil)

	s.checkStartInstance(c, op)
}

func (s *ProvisioningSuite) TestProvisioningDoesOccurAfterInvalidEnvironmentPublished(c *C) {
	p, err := NewProvisioner(s.zkInfo)
	c.Assert(err, IsNil)
	defer s.stopProvisioner(c, p)

	op := make(chan dummy.Operation, 1)
	dummy.Listen(op)

	// place a new machine into the state
	_, err = s.st.AddMachine()
	c.Assert(err, IsNil)

	s.checkStartInstance(c, op)

	c.Assert(s.invalidateEnvironment(), IsNil)

	// create a second machine
	_, err = s.st.AddMachine()
	c.Assert(err, IsNil)

	// the PA should create it using the old environment
	s.checkStartInstance(c, op)
}

func (s *ProvisioningSuite) TestProvisioningDoesNotProvisionTheSameMachineAfterRestart(c *C) {
	p, err := NewProvisioner(s.zkInfo)
	c.Check(err, IsNil)
	// we are not using defer s.stopProvisioner(c, p) because we need to control when 
	// the PA is restarted in this test. tf. Methods like Fatalf and Assert should not be used.
	op := make(chan dummy.Operation, 1)
	dummy.Listen(op)

	// create a machine
	_, err = s.st.AddMachine()
	c.Check(err, IsNil)

	s.checkStartInstance(c, op)

	// restart the PA
	c.Check(p.Stop(), IsNil)

	p, err = NewProvisioner(s.zkInfo)
	c.Check(err, IsNil)

	// check that there is only one machine known
	machines, err := p.st.AllMachines()
	c.Check(err, IsNil)
	c.Check(len(machines), Equals, 1)
	c.Check(machines[0].Id(), Equals, 0)

	// the PA should not create it a second time
	select {
	case o := <-op:
		c.Errorf("provisioner started an instance: %v", o)
	case <-time.After(1 * time.Second):
	}
	c.Assert(p.Stop(), IsNil)
}

func (s *ProvisioningSuite) TestProvisioningRecoversAfterInvalidEnvironmentPublished(c *C) {
	p, err := NewProvisioner(s.zkInfo)
	c.Assert(err, IsNil)
	defer s.stopProvisioner(c, p)

	op := make(chan dummy.Operation, 1)
	dummy.Listen(op)

	// place a new machine into the state
	_, err = s.st.AddMachine()
	c.Assert(err, IsNil)

	s.checkStartInstance(c, op)

	c.Assert(s.invalidateEnvironment(), IsNil)

	// create a second machine
	_, err = s.st.AddMachine()
	c.Assert(err, IsNil)

	// the PA should create it using the old environment
	s.checkStartInstance(c, op)

	c.Assert(s.fixEnvironment(), IsNil)

	// create a third machine
	_, err = s.st.AddMachine()
	c.Assert(err, IsNil)
=======
	c.Assert(p.Wait(), ErrorMatches, "content change channel closed unexpectedly")
	c.Assert(p.Stop(), ErrorMatches, "content change channel closed unexpectedly")
>>>>>>> 5c250f08

	// the PA should create it using the new environment
	s.checkStartInstance(c, op)
}<|MERGE_RESOLUTION|>--- conflicted
+++ resolved
@@ -147,10 +147,9 @@
 
 	p.st.Close()
 
-<<<<<<< HEAD
 	// must use Check to avoid leaking PA
-	c.Check(p.Wait(), ErrorMatches, "watcher.*")
-	c.Assert(p.Stop(), ErrorMatches, "watcher.*")
+	c.Check(p.Wait(), ErrorMatches, "content change channel closed unexpectedly")
+	c.Assert(p.Stop(), ErrorMatches, "content change channel closed unexpectedly")
 }
 
 // Start and stop one machine, watch the PA.
@@ -312,10 +311,6 @@
 	// create a third machine
 	_, err = s.st.AddMachine()
 	c.Assert(err, IsNil)
-=======
-	c.Assert(p.Wait(), ErrorMatches, "content change channel closed unexpectedly")
-	c.Assert(p.Stop(), ErrorMatches, "content change channel closed unexpectedly")
->>>>>>> 5c250f08
 
 	// the PA should create it using the new environment
 	s.checkStartInstance(c, op)
