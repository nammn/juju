// Copyright 2018 Canonical Ltd.
// Licensed under the AGPLv3, see LICENCE file for details.

package provider_test

import (
	"net/url"
	"strings"
	"time"

	"github.com/golang/mock/gomock"
	"github.com/juju/clock/testclock"
	"github.com/juju/errors"
	jc "github.com/juju/testing/checkers"
	"github.com/juju/version"
	gc "gopkg.in/check.v1"
	"gopkg.in/juju/worker.v1/workertest"
	apps "k8s.io/api/apps/v1"
	appsv1 "k8s.io/api/apps/v1"
	core "k8s.io/api/core/v1"
	rbacv1 "k8s.io/api/rbac/v1"
	k8sstorage "k8s.io/api/storage/v1"
	storagev1 "k8s.io/api/storage/v1"
	apiextensionsv1beta1 "k8s.io/apiextensions-apiserver/pkg/apis/apiextensions/v1beta1"
	"k8s.io/apimachinery/pkg/api/resource"
	v1 "k8s.io/apimachinery/pkg/apis/meta/v1"
	"k8s.io/apimachinery/pkg/fields"
	"k8s.io/apimachinery/pkg/runtime"
	"k8s.io/apimachinery/pkg/util/intstr"
	"k8s.io/apimachinery/pkg/watch"
	"k8s.io/client-go/rest"

	"github.com/juju/juju/caas"
	"github.com/juju/juju/caas/kubernetes/provider"
	k8sspecs "github.com/juju/juju/caas/kubernetes/provider/specs"
	"github.com/juju/juju/caas/specs"
	"github.com/juju/juju/core/application"
	"github.com/juju/juju/core/constraints"
	"github.com/juju/juju/core/devices"
	"github.com/juju/juju/core/status"
	"github.com/juju/juju/environs"
	"github.com/juju/juju/environs/context"
	envtesting "github.com/juju/juju/environs/testing"
	"github.com/juju/juju/storage"
	"github.com/juju/juju/testing"
)

type K8sSuite struct {
	testing.BaseSuite
}

var _ = gc.Suite(&K8sSuite{})

func float64Ptr(f float64) *float64 {
	return &f
}

func int32Ptr(i int32) *int32 {
	return &i
}

func int64Ptr(i int64) *int64 {
	return &i
}

func boolPtr(b bool) *bool {
	return &b
}

func (s *K8sSuite) TestPrepareWorkloadSpecNoConfigConfig(c *gc.C) {
	podSpec := specs.PodSpec{
		ServiceAccount: &specs.ServiceAccountSpec{
			Name:                         "serviceAccount",
			AutomountServiceAccountToken: boolPtr(true),
		},
	}

	podSpec.ProviderPod = &k8sspecs.K8sPodSpec{
		KubernetesResources: &k8sspecs.KubernetesResources{
			Pod: &k8sspecs.PodSpec{
				RestartPolicy:                 core.RestartPolicyOnFailure,
				ActiveDeadlineSeconds:         int64Ptr(10),
				TerminationGracePeriodSeconds: int64Ptr(20),
				SecurityContext: &core.PodSecurityContext{
					RunAsNonRoot:       boolPtr(true),
					SupplementalGroups: []int64{1, 2},
				},
				Priority: int32Ptr(30),
				ReadinessGates: []core.PodReadinessGate{
					{ConditionType: core.PodInitialized},
				},
				DNSPolicy: core.DNSClusterFirst,
			},
		},
	}
	podSpec.Containers = []specs.ContainerSpec{
		{
			Name:            "test",
			Ports:           []specs.ContainerPort{{ContainerPort: 80, Protocol: "TCP"}},
			Image:           "juju/image",
			ImagePullPolicy: specs.PullPolicy("Always"),
			ProviderContainer: &k8sspecs.K8sContainerSpec{
				ReadinessProbe: &core.Probe{
					InitialDelaySeconds: 10,
					Handler:             core.Handler{HTTPGet: &core.HTTPGetAction{Path: "/ready"}},
				},
				LivenessProbe: &core.Probe{
					SuccessThreshold: 20,
					Handler:          core.Handler{HTTPGet: &core.HTTPGetAction{Path: "/liveready"}},
				},
				SecurityContext: &core.SecurityContext{
					RunAsNonRoot: boolPtr(true),
					Privileged:   boolPtr(true),
				},
			},
		}, {
			Name:  "test2",
			Ports: []specs.ContainerPort{{ContainerPort: 8080, Protocol: "TCP"}},
			Image: "juju/image2",
		},
	}

	spec, err := provider.PrepareWorkloadSpec("app-name", "app-name", &podSpec)
	c.Assert(err, jc.ErrorIsNil)
	c.Assert(provider.PodSpec(spec), jc.DeepEquals, core.PodSpec{
		RestartPolicy:                 core.RestartPolicyOnFailure,
		ActiveDeadlineSeconds:         int64Ptr(10),
		TerminationGracePeriodSeconds: int64Ptr(20),
		SecurityContext: &core.PodSecurityContext{
			RunAsNonRoot:       boolPtr(true),
			SupplementalGroups: []int64{1, 2},
		},
		Priority: int32Ptr(30),
		ReadinessGates: []core.PodReadinessGate{
			{ConditionType: core.PodInitialized},
		},
		DNSPolicy:                    core.DNSClusterFirst,
		ServiceAccountName:           "serviceAccount",
		AutomountServiceAccountToken: boolPtr(true),
		Containers: []core.Container{
			{
				Name:            "test",
				Image:           "juju/image",
				Ports:           []core.ContainerPort{{ContainerPort: int32(80), Protocol: core.ProtocolTCP}},
				ImagePullPolicy: core.PullAlways,
				SecurityContext: &core.SecurityContext{
					RunAsNonRoot: boolPtr(true),
					Privileged:   boolPtr(true),
				},
				ReadinessProbe: &core.Probe{
					InitialDelaySeconds: 10,
					Handler:             core.Handler{HTTPGet: &core.HTTPGetAction{Path: "/ready"}},
				},
				LivenessProbe: &core.Probe{
					SuccessThreshold: 20,
					Handler:          core.Handler{HTTPGet: &core.HTTPGetAction{Path: "/liveready"}},
				},
			}, {
				Name:  "test2",
				Image: "juju/image2",
				Ports: []core.ContainerPort{{ContainerPort: int32(8080), Protocol: core.ProtocolTCP}},
				// Defaults since not specified.
				SecurityContext: &core.SecurityContext{
					RunAsNonRoot:             boolPtr(false),
					ReadOnlyRootFilesystem:   boolPtr(false),
					AllowPrivilegeEscalation: boolPtr(true),
				},
			},
		},
	})
}

func (s *K8sSuite) TestPrepareWorkloadSpecWithInitContainers(c *gc.C) {
	podSpec := specs.PodSpec{}
	podSpec.Containers = []specs.ContainerSpec{
		{
			Name:            "test",
			Ports:           []specs.ContainerPort{{ContainerPort: 80, Protocol: "TCP"}},
			Image:           "juju/image",
			ImagePullPolicy: specs.PullPolicy("Always"),
			ProviderContainer: &k8sspecs.K8sContainerSpec{
				ReadinessProbe: &core.Probe{
					InitialDelaySeconds: 10,
					Handler:             core.Handler{HTTPGet: &core.HTTPGetAction{Path: "/ready"}},
				},
				LivenessProbe: &core.Probe{
					SuccessThreshold: 20,
					Handler:          core.Handler{HTTPGet: &core.HTTPGetAction{Path: "/liveready"}},
				},
				SecurityContext: &core.SecurityContext{
					RunAsNonRoot: boolPtr(true),
					Privileged:   boolPtr(true),
				},
			},
		}, {
			Name:  "test2",
			Ports: []specs.ContainerPort{{ContainerPort: 8080, Protocol: "TCP"}},
			Image: "juju/image2",
		},
		{
			Name:            "test-init",
			Init:            true,
			Ports:           []specs.ContainerPort{{ContainerPort: 90, Protocol: "TCP"}},
			Image:           "juju/image-init",
			ImagePullPolicy: specs.PullPolicy("Always"),
			WorkingDir:      "/path/to/here",
			Command:         []string{"sh", "ls"},
		},
	}

	spec, err := provider.PrepareWorkloadSpec("app-name", "app-name", &podSpec)
	c.Assert(err, jc.ErrorIsNil)
	c.Assert(provider.PodSpec(spec), jc.DeepEquals, core.PodSpec{
		Containers: []core.Container{
			{
				Name:            "test",
				Image:           "juju/image",
				Ports:           []core.ContainerPort{{ContainerPort: int32(80), Protocol: core.ProtocolTCP}},
				ImagePullPolicy: core.PullAlways,
				ReadinessProbe: &core.Probe{
					InitialDelaySeconds: 10,
					Handler:             core.Handler{HTTPGet: &core.HTTPGetAction{Path: "/ready"}},
				},
				LivenessProbe: &core.Probe{
					SuccessThreshold: 20,
					Handler:          core.Handler{HTTPGet: &core.HTTPGetAction{Path: "/liveready"}},
				},
				SecurityContext: &core.SecurityContext{
					RunAsNonRoot: boolPtr(true),
					Privileged:   boolPtr(true),
				},
			}, {
				Name:  "test2",
				Image: "juju/image2",
				Ports: []core.ContainerPort{{ContainerPort: int32(8080), Protocol: core.ProtocolTCP}},
				// Defaults since not specified.
				SecurityContext: &core.SecurityContext{
					RunAsNonRoot:             boolPtr(false),
					ReadOnlyRootFilesystem:   boolPtr(false),
					AllowPrivilegeEscalation: boolPtr(true),
				},
			},
		},
		InitContainers: []core.Container{
			{
				Name:            "test-init",
				Image:           "juju/image-init",
				Ports:           []core.ContainerPort{{ContainerPort: int32(90), Protocol: core.ProtocolTCP}},
				WorkingDir:      "/path/to/here",
				Command:         []string{"sh", "ls"},
				ImagePullPolicy: core.PullAlways,
				// Defaults since not specified.
				SecurityContext: &core.SecurityContext{
					RunAsNonRoot:             boolPtr(false),
					ReadOnlyRootFilesystem:   boolPtr(false),
					AllowPrivilegeEscalation: boolPtr(true),
				},
			},
		},
	})
}

<<<<<<< HEAD
func getBasicPodspec() *specs.PodSpec {
	pSpecs := &specs.PodSpec{}
	pSpecs.Containers = []specs.ContainerSpec{{
		Name:         "test",
		Ports:        []specs.ContainerPort{{ContainerPort: 80, Protocol: "TCP"}},
		ImageDetails: specs.ImageDetails{ImagePath: "juju/image", Username: "fred", Password: "secret"},
		Command:      []string{"sh", "-c"},
		Args:         []string{"doIt", "--debug"},
		WorkingDir:   "/path/to/here",
		Config: map[string]interface{}{
			"foo":        "bar",
			"restricted": "'yes'",
			"bar":        true,
			"switch":     "on",
		},
	}, {
		Name:  "test2",
		Ports: []specs.ContainerPort{{ContainerPort: 8080, Protocol: "TCP", Name: "fred"}},
		Image: "juju/image2",
	}}
	return pSpecs
=======
func getBasicPodspec() *caas.PodSpec {
	return &caas.PodSpec{
		Containers: []caas.ContainerSpec{{
			Name:         "test",
			Ports:        []caas.ContainerPort{{ContainerPort: 80, Protocol: "TCP"}},
			ImageDetails: caas.ImageDetails{ImagePath: "juju/image", Username: "fred", Password: "secret"},
			Command:      []string{"sh", "-c"},
			Args:         []string{"doIt", "--debug"},
			WorkingDir:   "/path/to/here",
			Config: map[string]interface{}{
				"foo":        "bar",
				"restricted": "'yes'",
				"bar":        true,
				"switch":     "on",
				"brackets":   `'["hello", "world"]'`,
			},
		}, {
			Name:  "test2",
			Ports: []caas.ContainerPort{{ContainerPort: 8080, Protocol: "TCP", Name: "fred"}},
			Image: "juju/image2",
		}},
	}
>>>>>>> 8ab156d3
}

var operatorPodspec = core.PodSpec{
	Containers: []core.Container{{
		Name:            "juju-operator",
		ImagePullPolicy: core.PullIfNotPresent,
		Image:           "/path/to/image",
		WorkingDir:      "/var/lib/juju",
		Command: []string{
			"/bin/sh",
		},
		Args: []string{
			"-c",
			`
export JUJU_DATA_DIR=/var/lib/juju
export JUJU_TOOLS_DIR=$JUJU_DATA_DIR/tools

mkdir -p $JUJU_TOOLS_DIR
cp /opt/jujud $JUJU_TOOLS_DIR/jujud
$JUJU_TOOLS_DIR/jujud caasoperator --application-name=test --debug
`[1:],
		},
		Env: []core.EnvVar{
			{Name: "JUJU_APPLICATION", Value: "test"},
			{Name: "JUJU_OPERATOR_SERVICE_IP", Value: "10.1.2.3"},
			{
				Name: "JUJU_OPERATOR_POD_IP",
				ValueFrom: &core.EnvVarSource{
					FieldRef: &core.ObjectFieldSelector{
						FieldPath: "status.podIP",
					},
				},
			},
		},
		VolumeMounts: []core.VolumeMount{{
			Name:      "test-operator-config",
			MountPath: "path/to/agent/agents/application-test/template-agent.conf",
			SubPath:   "template-agent.conf",
		}, {
			Name:      "charm",
			MountPath: "path/to/agent/agents",
		}},
	}},
	Volumes: []core.Volume{{
		Name: "test-operator-config",
		VolumeSource: core.VolumeSource{
			ConfigMap: &core.ConfigMapVolumeSource{
				LocalObjectReference: core.LocalObjectReference{
					Name: "test-operator-config",
				},
				Items: []core.KeyToPath{{
					Key:  "test-agent.conf",
					Path: "template-agent.conf",
				}},
			},
		},
	}},
}

var basicServiceArg = &core.Service{
	ObjectMeta: v1.ObjectMeta{
		Name:        "app-name",
		Labels:      map[string]string{"juju-app": "app-name"},
		Annotations: map[string]string{}},
	Spec: core.ServiceSpec{
		Selector: map[string]string{"juju-app": "app-name"},
		Type:     "nodeIP",
		Ports: []core.ServicePort{
			{Port: 80, TargetPort: intstr.FromInt(80), Protocol: "TCP"},
			{Port: 8080, Protocol: "TCP", Name: "fred"},
		},
		LoadBalancerIP: "10.0.0.1",
		ExternalName:   "ext-name",
	},
}

var basicHeadlessServiceArg = &core.Service{
	ObjectMeta: v1.ObjectMeta{
		Name:        "app-name-endpoints",
		Labels:      map[string]string{"juju-app": "app-name"},
		Annotations: map[string]string{"service.alpha.kubernetes.io/tolerate-unready-endpoints": "true"},
	},
	Spec: core.ServiceSpec{
		Selector:                 map[string]string{"juju-app": "app-name"},
		Type:                     "ClusterIP",
		ClusterIP:                "None",
		PublishNotReadyAddresses: true,
	},
}

var operatorServiceArg = &core.Service{
	ObjectMeta: v1.ObjectMeta{
		Name:   "test-operator",
		Labels: map[string]string{"juju-operator": "test"},
	},
	Spec: core.ServiceSpec{
		Selector: map[string]string{"juju-operator": "test"},
		Type:     "ClusterIP",
		Ports: []core.ServicePort{
			{Port: 30666, TargetPort: intstr.FromInt(30666), Protocol: "TCP"},
		},
	},
}

func (s *K8sBrokerSuite) secretArg(c *gc.C, annotations map[string]string) *core.Secret {
	secretData, err := provider.CreateDockerConfigJSON(&getBasicPodspec().Containers[0].ImageDetails)
	c.Assert(err, jc.ErrorIsNil)
	if annotations == nil {
		annotations = map[string]string{}
	}

	secret := &core.Secret{
		ObjectMeta: v1.ObjectMeta{
			Name:        "app-name-test-secret",
			Namespace:   "test",
			Labels:      map[string]string{"juju-app": "app-name"},
			Annotations: annotations,
		},
		Type: "kubernetes.io/dockerconfigjson",
		Data: map[string][]byte{".dockerconfigjson": secretData},
	}
	return secret
}

func (s *K8sSuite) TestPrepareWorkloadSpecConfigPairs(c *gc.C) {
	spec, err := provider.PrepareWorkloadSpec("app-name", "app-name", getBasicPodspec())
	c.Assert(err, jc.ErrorIsNil)
	c.Assert(provider.PodSpec(spec), jc.DeepEquals, core.PodSpec{
		ImagePullSecrets: []core.LocalObjectReference{{Name: "app-name-test-secret"}},
		Containers: []core.Container{
			{
				Name:       "test",
				Image:      "juju/image",
				Ports:      []core.ContainerPort{{ContainerPort: int32(80), Protocol: core.ProtocolTCP}},
				Command:    []string{"sh", "-c"},
				Args:       []string{"doIt", "--debug"},
				WorkingDir: "/path/to/here",
				Env: []core.EnvVar{
					{Name: "bar", Value: "true"},
					{Name: "brackets", Value: `["hello", "world"]`},
					{Name: "foo", Value: "bar"},
					{Name: "restricted", Value: "yes"},
					{Name: "switch", Value: "true"},
				},
				// Defaults since not specified.
				SecurityContext: &core.SecurityContext{
					RunAsNonRoot:             boolPtr(false),
					ReadOnlyRootFilesystem:   boolPtr(false),
					AllowPrivilegeEscalation: boolPtr(true),
				},
			}, {
				Name:  "test2",
				Image: "juju/image2",
				Ports: []core.ContainerPort{{ContainerPort: int32(8080), Protocol: core.ProtocolTCP, Name: "fred"}},
				// Defaults since not specified.
				SecurityContext: &core.SecurityContext{
					RunAsNonRoot:             boolPtr(false),
					ReadOnlyRootFilesystem:   boolPtr(false),
					AllowPrivilegeEscalation: boolPtr(true),
				},
			},
		},
	})
}

func (s *K8sSuite) TestOperatorPodConfig(c *gc.C) {
	tags := map[string]string{
		"fred": "mary",
	}
	pod, err := provider.OperatorPod("gitlab", "gitlab", "10666", "/var/lib/juju", "jujusolutions/jujud-operator", "2.99.0", tags)
	c.Assert(err, jc.ErrorIsNil)
	c.Assert(pod.Name, gc.Equals, "gitlab")
	c.Assert(pod.Labels, jc.DeepEquals, map[string]string{
		"juju-operator": "gitlab",
	})
	c.Assert(pod.Annotations, jc.DeepEquals, map[string]string{
		"fred":         "mary",
		"juju-version": "2.99.0",
		"apparmor.security.beta.kubernetes.io/pod": "runtime/default",
		"seccomp.security.beta.kubernetes.io/pod":  "docker/default",
	})
	c.Assert(pod.Spec.Containers, gc.HasLen, 1)
	c.Assert(pod.Spec.Containers[0].Image, gc.Equals, "jujusolutions/jujud-operator")
	c.Assert(pod.Spec.Containers[0].VolumeMounts, gc.HasLen, 1)
	c.Assert(pod.Spec.Containers[0].VolumeMounts[0].MountPath, gc.Equals, "/var/lib/juju/agents/application-gitlab/template-agent.conf")

	podEnv := make(map[string]string)
	for _, env := range pod.Spec.Containers[0].Env {
		podEnv[env.Name] = env.Value
	}
	c.Assert(podEnv["JUJU_OPERATOR_SERVICE_IP"], gc.Equals, "10666")
}

type K8sBrokerSuite struct {
	BaseSuite
}

var _ = gc.Suite(&K8sBrokerSuite{})

func (s *K8sBrokerSuite) TestAPIVersion(c *gc.C) {
	ctrl := s.setupController(c)
	defer ctrl.Finish()

	r := rest.NewRequest(nil, "get", &url.URL{Path: "/path/"}, "", rest.ContentConfig{}, rest.Serializers{}, nil, nil, 0)
	s.mockRestClient.EXPECT().Get().Times(1).Return(r)

	// The fake request results in an error that shows the expected path was accessed.
	_, err := s.broker.APIVersion()
	c.Assert(err, gc.ErrorMatches, `get /path/version: unsupported protocol scheme ""`)
}

func (s *K8sBrokerSuite) TestConfig(c *gc.C) {
	ctrl := s.setupController(c)
	defer ctrl.Finish()

	c.Assert(s.broker.Config(), jc.DeepEquals, s.cfg)
}

func (s *K8sBrokerSuite) TestSetConfig(c *gc.C) {
	ctrl := s.setupController(c)
	defer ctrl.Finish()

	err := s.broker.SetConfig(s.cfg)
	c.Assert(err, jc.ErrorIsNil)
}

func (s *K8sBrokerSuite) TestBootstrapNoOperatorStorage(c *gc.C) {
	ctrl := s.setupController(c)
	defer ctrl.Finish()

	ctx := envtesting.BootstrapContext(c)
	callCtx := &context.CloudCallContext{}
	bootstrapParams := environs.BootstrapParams{
		ControllerConfig:         testing.FakeControllerConfig(),
		BootstrapConstraints:     constraints.MustParse("mem=3.5G"),
		SupportedBootstrapSeries: testing.FakeSupportedJujuSeries,
	}

	_, err := s.broker.Bootstrap(ctx, callCtx, bootstrapParams)
	c.Assert(err, gc.NotNil)
	msg := strings.Replace(err.Error(), "\n", "", -1)
	c.Assert(msg, gc.Matches, "config without operator-storage value not valid.*")
}

func (s *K8sBrokerSuite) TestBootstrap(c *gc.C) {
	ctrl := s.setupController(c)
	defer ctrl.Finish()

	// Ensure the broker is configured with operator storage.
	s.setupOperatorStorageConfig(c)

	ctx := envtesting.BootstrapContext(c)
	callCtx := &context.CloudCallContext{}
	bootstrapParams := environs.BootstrapParams{
		ControllerConfig:         testing.FakeControllerConfig(),
		BootstrapConstraints:     constraints.MustParse("mem=3.5G"),
		SupportedBootstrapSeries: testing.FakeSupportedJujuSeries,
	}

	sc := &k8sstorage.StorageClass{
		ObjectMeta: v1.ObjectMeta{
			Name: "some-storage",
		},
	}
	gomock.InOrder(
		// Check the operator storage exists.
		s.mockStorageClass.EXPECT().Get("test-some-storage", v1.GetOptions{}).Times(1).
			Return(nil, s.k8sNotFoundError()),
		s.mockStorageClass.EXPECT().Get("some-storage", v1.GetOptions{}).Times(1).
			Return(sc, nil),
	)
	result, err := s.broker.Bootstrap(ctx, callCtx, bootstrapParams)
	c.Assert(err, jc.ErrorIsNil)
	c.Assert(result.Arch, gc.Equals, "amd64")
	c.Assert(result.CaasBootstrapFinalizer, gc.NotNil)

	bootstrapParams.BootstrapSeries = "bionic"
	result, err = s.broker.Bootstrap(ctx, callCtx, bootstrapParams)
	c.Assert(err, jc.Satisfies, errors.IsNotSupported)
}

func (s *K8sBrokerSuite) setupOperatorStorageConfig(c *gc.C) {
	cfg := s.broker.Config()
	var err error
	cfg, err = cfg.Apply(map[string]interface{}{"operator-storage": "some-storage"})
	c.Assert(err, jc.ErrorIsNil)
	err = s.broker.SetConfig(cfg)
	c.Assert(err, jc.ErrorIsNil)
}

func (s *K8sBrokerSuite) TestPrepareForBootstrap(c *gc.C) {
	ctrl := s.setupController(c)
	defer ctrl.Finish()

	// Ensure the broker is configured with operator storage.
	s.setupOperatorStorageConfig(c)

	sc := &k8sstorage.StorageClass{
		ObjectMeta: v1.ObjectMeta{
			Name: "some-storage",
		},
	}

	gomock.InOrder(
		s.mockNamespaces.EXPECT().Get("controller-ctrl-1", v1.GetOptions{IncludeUninitialized: true}).Times(1).
			Return(nil, s.k8sNotFoundError()),
		s.mockNamespaces.EXPECT().List(v1.ListOptions{IncludeUninitialized: true}).Times(1).
			Return(&core.NamespaceList{Items: []core.Namespace{}}, nil),
		s.mockStorageClass.EXPECT().Get("controller-ctrl-1-some-storage", v1.GetOptions{}).Times(1).
			Return(nil, s.k8sNotFoundError()),
		s.mockStorageClass.EXPECT().Get("some-storage", v1.GetOptions{}).Times(1).
			Return(sc, nil),
	)
	ctx := envtesting.BootstrapContext(c)
	c.Assert(
		s.broker.PrepareForBootstrap(ctx, "ctrl-1"), jc.ErrorIsNil,
	)
	c.Assert(s.broker.GetCurrentNamespace(), jc.DeepEquals, "controller-ctrl-1")
}

func (s *K8sBrokerSuite) TestPrepareForBootstrapAlreadyExistNamespaceError(c *gc.C) {
	ctrl := s.setupController(c)
	defer ctrl.Finish()

	ns := &core.Namespace{ObjectMeta: v1.ObjectMeta{Name: "controller-ctrl-1"}}
	s.ensureJujuNamespaceAnnotations(true, ns)
	gomock.InOrder(
		s.mockNamespaces.EXPECT().Get("controller-ctrl-1", v1.GetOptions{IncludeUninitialized: true}).Times(1).
			Return(ns, nil),
	)
	ctx := envtesting.BootstrapContext(c)
	c.Assert(
		s.broker.PrepareForBootstrap(ctx, "ctrl-1"), jc.Satisfies, errors.IsAlreadyExists,
	)
}

func (s *K8sBrokerSuite) TestPrepareForBootstrapAlreadyExistControllerAnnotations(c *gc.C) {
	ctrl := s.setupController(c)
	defer ctrl.Finish()

	ns := &core.Namespace{ObjectMeta: v1.ObjectMeta{Name: "controller-ctrl-1"}}
	s.ensureJujuNamespaceAnnotations(true, ns)
	gomock.InOrder(
		s.mockNamespaces.EXPECT().Get("controller-ctrl-1", v1.GetOptions{IncludeUninitialized: true}).Times(1).
			Return(nil, s.k8sNotFoundError()),
		s.mockNamespaces.EXPECT().List(v1.ListOptions{IncludeUninitialized: true}).Times(1).
			Return(&core.NamespaceList{Items: []core.Namespace{*ns}}, nil),
	)
	ctx := envtesting.BootstrapContext(c)
	c.Assert(
		s.broker.PrepareForBootstrap(ctx, "ctrl-1"), jc.Satisfies, errors.IsAlreadyExists,
	)
}

func (s *K8sBrokerSuite) TestGetNamespace(c *gc.C) {
	ctrl := s.setupController(c)
	defer ctrl.Finish()

	ns := &core.Namespace{ObjectMeta: v1.ObjectMeta{Name: "test"}}
	s.ensureJujuNamespaceAnnotations(false, ns)
	gomock.InOrder(
		s.mockNamespaces.EXPECT().Get("test", v1.GetOptions{IncludeUninitialized: true}).Times(1).
			Return(ns, nil),
	)

	out, err := s.broker.GetNamespace("test")
	c.Assert(err, jc.ErrorIsNil)
	c.Assert(out, jc.DeepEquals, ns)
}

func (s *K8sBrokerSuite) TestGetNamespaceNotFound(c *gc.C) {
	ctrl := s.setupController(c)
	defer ctrl.Finish()

	gomock.InOrder(
		s.mockNamespaces.EXPECT().Get("unknown-namespace", v1.GetOptions{IncludeUninitialized: true}).Times(1).
			Return(nil, s.k8sNotFoundError()),
	)

	out, err := s.broker.GetNamespace("unknown-namespace")
	c.Assert(err, jc.Satisfies, errors.IsNotFound)
	c.Assert(out, gc.IsNil)
}

func (s *K8sBrokerSuite) TestNamespaces(c *gc.C) {
	ctrl := s.setupController(c)
	defer ctrl.Finish()

	ns1 := s.ensureJujuNamespaceAnnotations(false, &core.Namespace{ObjectMeta: v1.ObjectMeta{Name: "test"}})
	ns2 := s.ensureJujuNamespaceAnnotations(false, &core.Namespace{ObjectMeta: v1.ObjectMeta{Name: "test2"}})
	gomock.InOrder(
		s.mockNamespaces.EXPECT().List(v1.ListOptions{IncludeUninitialized: true}).Times(1).
			Return(&core.NamespaceList{Items: []core.Namespace{*ns1, *ns2}}, nil),
	)

	result, err := s.broker.Namespaces()
	c.Assert(err, jc.ErrorIsNil)
	c.Assert(result, jc.SameContents, []string{"test", "test2"})
}

func (s *K8sBrokerSuite) assertDestroy(c *gc.C, isController bool, destroyFunc func() error) {
	ctrl := s.setupController(c)
	defer ctrl.Finish()

	ns := &core.Namespace{}
	ns.Name = "test"
	s.ensureJujuNamespaceAnnotations(isController, ns)
	namespaceWatcher := s.k8sNewFakeWatcher()

	gomock.InOrder(
		s.mockNamespaces.EXPECT().Watch(
			v1.ListOptions{
				FieldSelector:        fields.OneTermEqualSelector("metadata.name", "test").String(),
				IncludeUninitialized: true,
			},
		).
			Return(namespaceWatcher, nil),
		s.mockNamespaces.EXPECT().Get("test", v1.GetOptions{IncludeUninitialized: true}).Times(1).
			Return(ns, nil),
		s.mockNamespaces.EXPECT().Delete("test", s.deleteOptions(v1.DeletePropagationForeground, nil)).Times(1).
			Return(nil),
		s.mockStorageClass.EXPECT().DeleteCollection(
			s.deleteOptions(v1.DeletePropagationForeground, nil),
			v1.ListOptions{LabelSelector: "juju-model==test"},
		).Times(1).
			Return(s.k8sNotFoundError()),
		// still terminating.
		s.mockNamespaces.EXPECT().Get("test", v1.GetOptions{IncludeUninitialized: true}).Times(1).
			Return(ns, nil),
		// terminated, not found returned.
		s.mockNamespaces.EXPECT().Get("test", v1.GetOptions{IncludeUninitialized: true}).Times(1).
			Return(nil, s.k8sNotFoundError()),
	)

	go func(w *watch.RaceFreeFakeWatcher, clk *testclock.Clock) {
		for _, f := range []func(runtime.Object){w.Add, w.Modify, w.Delete} {
			if !w.IsStopped() {
				clk.WaitAdvance(time.Second, testing.ShortWait, 1)
				f(ns)
			}
		}
	}(namespaceWatcher, s.clock)

	c.Assert(destroyFunc(), jc.ErrorIsNil)
	for _, watcher := range s.watchers {
		c.Assert(workertest.CheckKilled(c, watcher), jc.ErrorIsNil)
	}
	c.Assert(namespaceWatcher.IsStopped(), jc.IsTrue)
}

func (s *K8sBrokerSuite) TestDestroyController(c *gc.C) {
	s.assertDestroy(c, true, func() error { return s.broker.DestroyController(context.NewCloudCallContext(), s.controllerUUID) })
}

func (s *K8sBrokerSuite) TestDestroy(c *gc.C) {
	s.assertDestroy(c, false, func() error { return s.broker.Destroy(context.NewCloudCallContext()) })
}

func (s *K8sBrokerSuite) TestGetCurrentNamespace(c *gc.C) {
	ctrl := s.setupController(c)
	defer ctrl.Finish()
	c.Assert(s.broker.GetCurrentNamespace(), jc.DeepEquals, s.getNamespace())
}

func (s *K8sBrokerSuite) TestCreate(c *gc.C) {
	ctrl := s.setupController(c)
	defer ctrl.Finish()

	ns := s.ensureJujuNamespaceAnnotations(false, &core.Namespace{ObjectMeta: v1.ObjectMeta{Name: "test"}})
	gomock.InOrder(
		s.mockNamespaces.EXPECT().Create(ns).Times(1).
			Return(ns, nil),
	)

	err := s.broker.Create(
		&context.CloudCallContext{},
		environs.CreateParams{},
	)
	c.Assert(err, jc.ErrorIsNil)
}

func (s *K8sBrokerSuite) TestCreateAlreadyExists(c *gc.C) {
	ctrl := s.setupController(c)
	defer ctrl.Finish()

	ns := s.ensureJujuNamespaceAnnotations(false, &core.Namespace{ObjectMeta: v1.ObjectMeta{Name: "test"}})
	gomock.InOrder(
		s.mockNamespaces.EXPECT().Create(ns).Times(1).
			Return(nil, s.k8sAlreadyExistsError()),
	)

	err := s.broker.Create(
		&context.CloudCallContext{},
		environs.CreateParams{},
	)
	c.Assert(err, jc.Satisfies, errors.IsAlreadyExists)
}

func (s *K8sBrokerSuite) TestDeleteOperator(c *gc.C) {
	ctrl := s.setupController(c)
	defer ctrl.Finish()

	// Delete operations below return a not found to ensure it's treated as a no-op.
	gomock.InOrder(
		s.mockStatefulSets.EXPECT().Get("juju-operator-test", v1.GetOptions{IncludeUninitialized: true}).Times(1).
			Return(nil, s.k8sNotFoundError()),
		s.mockConfigMaps.EXPECT().Delete("test-operator-config", s.deleteOptions(v1.DeletePropagationForeground, nil)).Times(1).
			Return(s.k8sNotFoundError()),
		s.mockConfigMaps.EXPECT().Delete("test-configurations-config", s.deleteOptions(v1.DeletePropagationForeground, nil)).Times(1).
			Return(s.k8sNotFoundError()),
		s.mockServices.EXPECT().Delete("test-operator", s.deleteOptions(v1.DeletePropagationForeground, nil)).Times(1).
			Return(s.k8sNotFoundError()),
		s.mockStatefulSets.EXPECT().Delete("test-operator", s.deleteOptions(v1.DeletePropagationForeground, nil)).Times(1).
			Return(s.k8sNotFoundError()),
		s.mockPods.EXPECT().List(v1.ListOptions{LabelSelector: "juju-operator==test"}).
			Return(&core.PodList{Items: []core.Pod{{
				Spec: core.PodSpec{
					Containers: []core.Container{{
						Name:         "jujud",
						VolumeMounts: []core.VolumeMount{{Name: "test-operator-volume"}},
					}},
					Volumes: []core.Volume{{
						Name: "test-operator-volume", VolumeSource: core.VolumeSource{
							PersistentVolumeClaim: &core.PersistentVolumeClaimVolumeSource{
								ClaimName: "test-operator-volume"}},
					}},
				},
			}}}, nil),
		s.mockSecrets.EXPECT().Delete("test-jujud-secret", s.deleteOptions(v1.DeletePropagationForeground, nil)).Times(1).
			Return(s.k8sNotFoundError()),
		s.mockPersistentVolumeClaims.EXPECT().Delete("test-operator-volume", s.deleteOptions(v1.DeletePropagationForeground, nil)).Times(1).
			Return(s.k8sNotFoundError()),
		s.mockPersistentVolumes.EXPECT().Delete("test-operator-volume", s.deleteOptions(v1.DeletePropagationForeground, nil)).Times(1).
			Return(s.k8sNotFoundError()),
		s.mockDeployments.EXPECT().Delete("test-operator", s.deleteOptions(v1.DeletePropagationForeground, nil)).Times(1).
			Return(s.k8sNotFoundError()),
	)

	err := s.broker.DeleteOperator("test")
	c.Assert(err, jc.ErrorIsNil)
}

func operatorStatefulSetArg(numUnits int32, scName string) *appsv1.StatefulSet {
	return &appsv1.StatefulSet{
		ObjectMeta: v1.ObjectMeta{
			Name: "test-operator",
			Labels: map[string]string{
				"juju-operator": "test",
			},
			Annotations: map[string]string{
				"juju-version": "2.99.0",
				"fred":         "mary",
			}},
		Spec: appsv1.StatefulSetSpec{
			Replicas: &numUnits,
			Selector: &v1.LabelSelector{
				MatchLabels: map[string]string{"juju-operator": "test"},
			},
			Template: core.PodTemplateSpec{
				ObjectMeta: v1.ObjectMeta{
					Labels: map[string]string{
						"juju-operator": "test",
					},
					Annotations: map[string]string{
						"fred":         "mary",
						"juju-version": "2.99.0",
						"apparmor.security.beta.kubernetes.io/pod": "runtime/default",
						"seccomp.security.beta.kubernetes.io/pod":  "docker/default",
					},
				},
				Spec: operatorPodspec,
			},
			VolumeClaimTemplates: []core.PersistentVolumeClaim{{
				ObjectMeta: v1.ObjectMeta{
					Name: "charm",
					Annotations: map[string]string{
						"foo": "bar",
					}},
				Spec: core.PersistentVolumeClaimSpec{
					StorageClassName: &scName,
					AccessModes:      []core.PersistentVolumeAccessMode{core.ReadWriteOnce},
					Resources: core.ResourceRequirements{
						Requests: core.ResourceList{
							core.ResourceStorage: resource.MustParse("10Mi"),
						},
					},
				},
			}},
			PodManagementPolicy: apps.ParallelPodManagement,
		},
	}
}

func unitStatefulSetArg(numUnits int32, scName string, podSpec core.PodSpec) *appsv1.StatefulSet {
	return &appsv1.StatefulSet{
		ObjectMeta: v1.ObjectMeta{
			Name: "app-name",
			Annotations: map[string]string{
				"juju-app-uuid": "appuuid",
			},
		},
		Spec: appsv1.StatefulSetSpec{
			Replicas: &numUnits,
			Selector: &v1.LabelSelector{
				MatchLabels: map[string]string{"juju-app": "app-name"},
			},
			Template: core.PodTemplateSpec{
				ObjectMeta: v1.ObjectMeta{
					Labels: map[string]string{"juju-app": "app-name"},
					Annotations: map[string]string{
						"apparmor.security.beta.kubernetes.io/pod": "runtime/default",
						"seccomp.security.beta.kubernetes.io/pod":  "docker/default",
					},
				},
				Spec: podSpec,
			},
			VolumeClaimTemplates: []core.PersistentVolumeClaim{{
				ObjectMeta: v1.ObjectMeta{
					Name: "database-appuuid",
					Annotations: map[string]string{
						"foo":          "bar",
						"juju-storage": "database",
					}},
				Spec: core.PersistentVolumeClaimSpec{
					StorageClassName: &scName,
					AccessModes:      []core.PersistentVolumeAccessMode{core.ReadWriteOnce},
					Resources: core.ResourceRequirements{
						Requests: core.ResourceList{
							core.ResourceStorage: resource.MustParse("100Mi"),
						},
					},
				},
			}},
			PodManagementPolicy: apps.ParallelPodManagement,
			ServiceName:         "app-name-endpoints",
		},
	}
}

func (s *K8sBrokerSuite) TestEnsureOperator(c *gc.C) {
	ctrl := s.setupController(c)
	defer ctrl.Finish()

	configMapArg := &core.ConfigMap{
		ObjectMeta: v1.ObjectMeta{
			Name: "test-operator-config",
		},
		Data: map[string]string{
			"test-agent.conf": "agent-conf-data",
		},
	}
	statefulSetArg := operatorStatefulSetArg(1, "test-operator-storage")

	gomock.InOrder(
		s.mockStatefulSets.EXPECT().Get("juju-operator-test", v1.GetOptions{IncludeUninitialized: true}).Times(1).
			Return(nil, s.k8sNotFoundError()),
		s.mockServices.EXPECT().Get("test-operator", v1.GetOptions{IncludeUninitialized: true}).Times(1).
			Return(nil, s.k8sNotFoundError()),
		s.mockServices.EXPECT().Update(operatorServiceArg).Times(1).
			Return(nil, s.k8sNotFoundError()),
		s.mockServices.EXPECT().Create(operatorServiceArg).Times(1).
			Return(nil, nil),
		s.mockServices.EXPECT().Get("test-operator", v1.GetOptions{IncludeUninitialized: false}).Times(1).
			Return(&core.Service{Spec: core.ServiceSpec{ClusterIP: "10.1.2.3"}}, nil),
		s.mockConfigMaps.EXPECT().Update(configMapArg).Times(1),
		s.mockStorageClass.EXPECT().Get("test-operator-storage", v1.GetOptions{IncludeUninitialized: false}).Times(1).
			Return(&storagev1.StorageClass{ObjectMeta: v1.ObjectMeta{Name: "test-operator-storage"}}, nil),
		s.mockStatefulSets.EXPECT().Update(statefulSetArg).Times(1).
			Return(nil, s.k8sNotFoundError()),
		s.mockStatefulSets.EXPECT().Create(statefulSetArg).Times(1).
			Return(nil, nil),
	)

	err := s.broker.EnsureOperator("test", "path/to/agent", &caas.OperatorConfig{
		OperatorImagePath: "/path/to/image",
		Version:           version.MustParse("2.99.0"),
		AgentConf:         []byte("agent-conf-data"),
		ResourceTags:      map[string]string{"fred": "mary"},
		CharmStorage: caas.CharmStorageParams{
			Size:         uint64(10),
			Provider:     "kubernetes",
			Attributes:   map[string]interface{}{"storage-class": "operator-storage"},
			ResourceTags: map[string]string{"foo": "bar"},
		},
	})
	c.Assert(err, jc.ErrorIsNil)
}

func (s *K8sBrokerSuite) TestEnsureOperatorNoAgentConfig(c *gc.C) {
	ctrl := s.setupController(c)
	defer ctrl.Finish()

	statefulSetArg := operatorStatefulSetArg(1, "test-operator-storage")
	gomock.InOrder(
		s.mockStatefulSets.EXPECT().Get("juju-operator-test", v1.GetOptions{IncludeUninitialized: true}).Times(1).
			Return(nil, s.k8sNotFoundError()),
		s.mockServices.EXPECT().Get("test-operator", v1.GetOptions{IncludeUninitialized: true}).Times(1).
			Return(nil, s.k8sNotFoundError()),
		s.mockServices.EXPECT().Update(operatorServiceArg).Times(1).
			Return(nil, s.k8sNotFoundError()),
		s.mockServices.EXPECT().Create(operatorServiceArg).Times(1).
			Return(nil, nil),
		s.mockServices.EXPECT().Get("test-operator", v1.GetOptions{IncludeUninitialized: false}).Times(1).
			Return(&core.Service{Spec: core.ServiceSpec{ClusterIP: "10.1.2.3"}}, nil),
		s.mockConfigMaps.EXPECT().Get("test-operator-config", v1.GetOptions{IncludeUninitialized: true}).Times(1).
			Return(nil, nil),
		s.mockStorageClass.EXPECT().Get("test-operator-storage", v1.GetOptions{IncludeUninitialized: false}).Times(1).
			Return(&storagev1.StorageClass{ObjectMeta: v1.ObjectMeta{Name: "test-operator-storage"}}, nil),
		s.mockStatefulSets.EXPECT().Update(statefulSetArg).Times(1).
			Return(nil, s.k8sNotFoundError()),
		s.mockStatefulSets.EXPECT().Create(statefulSetArg).Times(1).
			Return(nil, nil),
	)

	err := s.broker.EnsureOperator("test", "path/to/agent", &caas.OperatorConfig{
		OperatorImagePath: "/path/to/image",
		Version:           version.MustParse("2.99.0"),
		ResourceTags:      map[string]string{"fred": "mary"},
		CharmStorage: caas.CharmStorageParams{
			Size:         uint64(10),
			Provider:     "kubernetes",
			Attributes:   map[string]interface{}{"storage-class": "operator-storage"},
			ResourceTags: map[string]string{"foo": "bar"},
		},
	})
	c.Assert(err, jc.ErrorIsNil)
}

func (s *K8sBrokerSuite) TestEnsureOperatorNoAgentConfigMissingConfigMap(c *gc.C) {
	ctrl := s.setupController(c)
	defer ctrl.Finish()

	gomock.InOrder(
		s.mockStatefulSets.EXPECT().Get("juju-operator-test", v1.GetOptions{IncludeUninitialized: true}).Times(1).
			Return(nil, s.k8sNotFoundError()),
		s.mockServices.EXPECT().Get("test-operator", v1.GetOptions{IncludeUninitialized: true}).Times(1).
			Return(nil, s.k8sNotFoundError()),
		s.mockServices.EXPECT().Update(operatorServiceArg).Times(1).
			Return(nil, s.k8sNotFoundError()),
		s.mockServices.EXPECT().Create(operatorServiceArg).Times(1).
			Return(nil, nil),
		s.mockServices.EXPECT().Get("test-operator", v1.GetOptions{IncludeUninitialized: false}).Times(1).
			Return(&core.Service{Spec: core.ServiceSpec{ClusterIP: "10.1.2.3"}}, nil),
		s.mockConfigMaps.EXPECT().Get("test-operator-config", v1.GetOptions{IncludeUninitialized: true}).Times(1).
			Return(nil, s.k8sNotFoundError()),
		s.mockServices.EXPECT().Delete("test-operator", s.deleteOptions(v1.DeletePropagationForeground, nil)).Times(1).
			Return(s.k8sNotFoundError()),
	)

	err := s.broker.EnsureOperator("test", "path/to/agent", &caas.OperatorConfig{
		OperatorImagePath: "/path/to/image",
		Version:           version.MustParse("2.99.0"),
		CharmStorage: caas.CharmStorageParams{
			Size:     uint64(10),
			Provider: "kubernetes",
		},
	})
	c.Assert(err, gc.ErrorMatches, `config map for "test" should already exist:  "test" not found`)
}

func (s *K8sBrokerSuite) TestDeleteServiceForApplication(c *gc.C) {
	ctrl := s.setupController(c)
	defer ctrl.Finish()

	// Delete operations below return a not found to ensure it's treated as a no-op.
	gomock.InOrder(
		s.mockStatefulSets.EXPECT().Get("juju-operator-test", v1.GetOptions{IncludeUninitialized: true}).Times(1).
			Return(nil, s.k8sNotFoundError()),
		s.mockServices.EXPECT().Delete("test", s.deleteOptions(v1.DeletePropagationForeground, nil)).Times(1).
			Return(s.k8sNotFoundError()),
		s.mockStatefulSets.EXPECT().Delete("test", s.deleteOptions(v1.DeletePropagationForeground, nil)).Times(1).
			Return(s.k8sNotFoundError()),
		s.mockServices.EXPECT().Delete("test-endpoints", s.deleteOptions(v1.DeletePropagationForeground, nil)).Times(1).
			Return(s.k8sNotFoundError()),
		s.mockDeployments.EXPECT().Delete("test", s.deleteOptions(v1.DeletePropagationForeground, nil)).Times(1).
			Return(s.k8sNotFoundError()),
		s.mockSecrets.EXPECT().List(v1.ListOptions{LabelSelector: "juju-app==test"}).Times(1).
			Return(&core.SecretList{Items: []core.Secret{{
				ObjectMeta: v1.ObjectMeta{Name: "secret"},
			}}}, nil),
		s.mockSecrets.EXPECT().Delete("secret", s.deleteOptions(v1.DeletePropagationForeground, nil)).Times(1).
			Return(s.k8sNotFoundError()),
		s.mockRoleBindings.EXPECT().DeleteCollection(
			s.deleteOptions(v1.DeletePropagationForeground, nil),
			v1.ListOptions{LabelSelector: "juju-app==test,juju-model==test", IncludeUninitialized: true},
		).Times(1).Return(nil),
		s.mockClusterRoleBindings.EXPECT().DeleteCollection(
			s.deleteOptions(v1.DeletePropagationForeground, nil),
			v1.ListOptions{LabelSelector: "juju-app==test,juju-model==test", IncludeUninitialized: true},
		).Times(1).Return(nil),
		s.mockRoles.EXPECT().DeleteCollection(
			s.deleteOptions(v1.DeletePropagationForeground, nil),
			v1.ListOptions{LabelSelector: "juju-app==test,juju-model==test", IncludeUninitialized: true},
		).Times(1).Return(nil),
		s.mockClusterRoles.EXPECT().DeleteCollection(
			s.deleteOptions(v1.DeletePropagationForeground, nil),
			v1.ListOptions{LabelSelector: "juju-app==test,juju-model==test", IncludeUninitialized: true},
		).Times(1).Return(nil),
		s.mockServiceAccounts.EXPECT().DeleteCollection(
			s.deleteOptions(v1.DeletePropagationForeground, nil),
			v1.ListOptions{LabelSelector: "juju-app==test,juju-model==test", IncludeUninitialized: true},
		).Times(1).Return(nil),
	)

	err := s.broker.DeleteService("test")
	c.Assert(err, jc.ErrorIsNil)
}

func (s *K8sBrokerSuite) TestEnsureServiceNoUnits(c *gc.C) {
	ctrl := s.setupController(c)
	defer ctrl.Finish()

	two := int32(2)
	dc := &apps.Deployment{ObjectMeta: v1.ObjectMeta{Name: "juju-unit-storage"}, Spec: apps.DeploymentSpec{Replicas: &two}}
	zero := int32(0)
	emptyDc := dc
	emptyDc.Spec.Replicas = &zero
	gomock.InOrder(
		s.mockStatefulSets.EXPECT().Get("juju-operator-app-name", v1.GetOptions{IncludeUninitialized: true}).Times(1).
			Return(nil, s.k8sNotFoundError()),
		s.mockStatefulSets.EXPECT().Get("app-name", v1.GetOptions{IncludeUninitialized: true}).Times(1).
			Return(nil, s.k8sNotFoundError()),
		s.mockDeployments.EXPECT().Get("app-name", v1.GetOptions{IncludeUninitialized: true}).Times(1).
			Return(dc, nil),
		s.mockDeployments.EXPECT().Update(emptyDc).Times(1).
			Return(nil, nil),
	)

	params := &caas.ServiceParams{}
	err := s.broker.EnsureService("app-name", nil, params, 0, nil)
	c.Assert(err, jc.ErrorIsNil)
}

func (s *K8sBrokerSuite) TestEnsureServiceNoStorage(c *gc.C) {
	ctrl := s.setupController(c)
	defer ctrl.Finish()

	numUnits := int32(2)
	basicPodSpec := getBasicPodspec()
	workloadSpec, err := provider.PrepareWorkloadSpec("app-name", "app-name", basicPodSpec)
	c.Assert(err, jc.ErrorIsNil)
	podSpec := provider.PodSpec(workloadSpec)

	deploymentArg := &appsv1.Deployment{
		ObjectMeta: v1.ObjectMeta{
			Name:   "app-name",
			Labels: map[string]string{"juju-app": "app-name"},
			Annotations: map[string]string{
				"fred": "mary",
			}},
		Spec: appsv1.DeploymentSpec{
			Replicas: &numUnits,
			Selector: &v1.LabelSelector{
				MatchLabels: map[string]string{"juju-app": "app-name"},
			},
			Template: core.PodTemplateSpec{
				ObjectMeta: v1.ObjectMeta{
					GenerateName: "app-name-",
					Labels: map[string]string{
						"juju-app": "app-name",
					},
					Annotations: map[string]string{
						"apparmor.security.beta.kubernetes.io/pod": "runtime/default",
						"seccomp.security.beta.kubernetes.io/pod":  "docker/default",
						"fred": "mary",
					},
				},
				Spec: podSpec,
			},
		},
	}
	serviceArg := &core.Service{
		ObjectMeta: v1.ObjectMeta{
			Name:   "app-name",
			Labels: map[string]string{"juju-app": "app-name"},
			Annotations: map[string]string{
				"fred": "mary",
				"a":    "b",
			}},
		Spec: core.ServiceSpec{
			Selector: map[string]string{"juju-app": "app-name"},
			Type:     "nodeIP",
			Ports: []core.ServicePort{
				{Port: 80, TargetPort: intstr.FromInt(80), Protocol: "TCP"},
				{Port: 8080, Protocol: "TCP", Name: "fred"},
			},
			LoadBalancerIP: "10.0.0.1",
			ExternalName:   "ext-name",
		},
	}

	secretArg := s.secretArg(c, map[string]string{"fred": "mary"})
	gomock.InOrder(
		s.mockStatefulSets.EXPECT().Get("juju-operator-app-name", v1.GetOptions{IncludeUninitialized: true}).Times(1).
			Return(nil, s.k8sNotFoundError()),
		s.mockSecrets.EXPECT().Update(secretArg).Times(1).
			Return(nil, nil),
		s.mockStatefulSets.EXPECT().Get("app-name", v1.GetOptions{IncludeUninitialized: true}).Times(1).
			Return(nil, s.k8sNotFoundError()),
		s.mockServices.EXPECT().Get("app-name", v1.GetOptions{IncludeUninitialized: true}).Times(1).
			Return(nil, s.k8sNotFoundError()),
		s.mockServices.EXPECT().Update(serviceArg).Times(1).
			Return(nil, s.k8sNotFoundError()),
		s.mockServices.EXPECT().Create(serviceArg).Times(1).
			Return(nil, nil),
		s.mockDeployments.EXPECT().Update(deploymentArg).Times(1).
			Return(nil, s.k8sNotFoundError()),
		s.mockDeployments.EXPECT().Create(deploymentArg).Times(1).
			Return(nil, nil),
	)

	params := &caas.ServiceParams{
		PodSpec:      basicPodSpec,
		ResourceTags: map[string]string{"fred": "mary"},
	}
	err = s.broker.EnsureService("app-name", nil, params, 2, application.ConfigAttributes{
		"kubernetes-service-type":            "nodeIP",
		"kubernetes-service-loadbalancer-ip": "10.0.0.1",
		"kubernetes-service-externalname":    "ext-name",
		"kubernetes-service-annotations":     map[string]interface{}{"a": "b"},
	})
	c.Assert(err, jc.ErrorIsNil)
}

func (s *K8sBrokerSuite) TestEnsureServiceNoStorageStateful(c *gc.C) {
	ctrl := s.setupController(c)
	defer ctrl.Finish()

	basicPodSpec := getBasicPodspec()
	workloadSpec, err := provider.PrepareWorkloadSpec("app-name", "app-name", basicPodSpec)
	c.Assert(err, jc.ErrorIsNil)
	podSpec := provider.PodSpec(workloadSpec)

	numUnits := int32(2)
	statefulSetArg := &appsv1.StatefulSet{
		ObjectMeta: v1.ObjectMeta{
			Name: "app-name",
			Annotations: map[string]string{
				"juju-app-uuid": "appuuid",
			},
		},
		Spec: appsv1.StatefulSetSpec{
			Replicas: &numUnits,
			Selector: &v1.LabelSelector{
				MatchLabels: map[string]string{"juju-app": "app-name"},
			},
			Template: core.PodTemplateSpec{
				ObjectMeta: v1.ObjectMeta{
					Labels: map[string]string{"juju-app": "app-name"},
					Annotations: map[string]string{
						"apparmor.security.beta.kubernetes.io/pod": "runtime/default",
						"seccomp.security.beta.kubernetes.io/pod":  "docker/default",
					},
				},
				Spec: podSpec,
			},
			PodManagementPolicy: apps.ParallelPodManagement,
			ServiceName:         "app-name-endpoints",
		},
	}

	serviceArg := *basicServiceArg
	serviceArg.Spec.Type = core.ServiceTypeClusterIP
	gomock.InOrder(
		s.mockStatefulSets.EXPECT().Get("juju-operator-app-name", v1.GetOptions{IncludeUninitialized: true}).Times(1).
			Return(nil, s.k8sNotFoundError()),
		s.mockSecrets.EXPECT().Update(s.secretArg(c, nil)).Times(1).
			Return(nil, nil),
		s.mockStatefulSets.EXPECT().Get("app-name", v1.GetOptions{IncludeUninitialized: true}).Times(1).
			Return(nil, s.k8sNotFoundError()),
		s.mockServices.EXPECT().Get("app-name", v1.GetOptions{IncludeUninitialized: true}).Times(1).
			Return(nil, s.k8sNotFoundError()),
		s.mockServices.EXPECT().Update(&serviceArg).Times(1).
			Return(nil, s.k8sNotFoundError()),
		s.mockServices.EXPECT().Create(&serviceArg).Times(1).
			Return(nil, nil),
		s.mockServices.EXPECT().Get("app-name-endpoints", v1.GetOptions{IncludeUninitialized: true}).Times(1).
			Return(nil, s.k8sNotFoundError()),
		s.mockServices.EXPECT().Update(basicHeadlessServiceArg).Times(1).
			Return(nil, s.k8sNotFoundError()),
		s.mockServices.EXPECT().Create(basicHeadlessServiceArg).Times(1).
			Return(nil, nil),
		s.mockStatefulSets.EXPECT().Update(statefulSetArg).Times(1).
			Return(nil, s.k8sNotFoundError()),
		s.mockStatefulSets.EXPECT().Create(statefulSetArg).Times(1).
			Return(nil, nil),
	)

	params := &caas.ServiceParams{
		PodSpec: basicPodSpec,
		Deployment: caas.DeploymentParams{
			DeploymentType: caas.DeploymentStateful,
		},
	}
	err = s.broker.EnsureService("app-name", nil, params, 2, application.ConfigAttributes{
		"kubernetes-service-loadbalancer-ip": "10.0.0.1",
		"kubernetes-service-externalname":    "ext-name",
	})
	c.Assert(err, jc.ErrorIsNil)
}

func (s *K8sBrokerSuite) TestEnsureServiceCustomType(c *gc.C) {
	ctrl := s.setupController(c)
	defer ctrl.Finish()

	basicPodSpec := getBasicPodspec()
	workloadSpec, err := provider.PrepareWorkloadSpec("app-name", "app-name", basicPodSpec)
	c.Assert(err, jc.ErrorIsNil)
	podSpec := provider.PodSpec(workloadSpec)

	numUnits := int32(2)
	statefulSetArg := &appsv1.StatefulSet{
		ObjectMeta: v1.ObjectMeta{
			Name: "app-name",
			Annotations: map[string]string{
				"juju-app-uuid": "appuuid",
			},
		},
		Spec: appsv1.StatefulSetSpec{
			Replicas: &numUnits,
			Selector: &v1.LabelSelector{
				MatchLabels: map[string]string{"juju-app": "app-name"},
			},
			Template: core.PodTemplateSpec{
				ObjectMeta: v1.ObjectMeta{
					Labels: map[string]string{"juju-app": "app-name"},
					Annotations: map[string]string{
						"apparmor.security.beta.kubernetes.io/pod": "runtime/default",
						"seccomp.security.beta.kubernetes.io/pod":  "docker/default",
					},
				},
				Spec: podSpec,
			},
			PodManagementPolicy: apps.ParallelPodManagement,
			ServiceName:         "app-name-endpoints",
		},
	}

	serviceArg := *basicServiceArg
	serviceArg.Spec.Type = core.ServiceTypeExternalName
	gomock.InOrder(
		s.mockStatefulSets.EXPECT().Get("juju-operator-app-name", v1.GetOptions{IncludeUninitialized: true}).Times(1).
			Return(nil, s.k8sNotFoundError()),
		s.mockSecrets.EXPECT().Update(s.secretArg(c, nil)).Times(1).
			Return(nil, nil),
		s.mockStatefulSets.EXPECT().Get("app-name", v1.GetOptions{IncludeUninitialized: true}).Times(1).
			Return(&appsv1.StatefulSet{ObjectMeta: v1.ObjectMeta{Annotations: map[string]string{"juju-app-uuid": "appuuid"}}}, nil),
		s.mockServices.EXPECT().Get("app-name", v1.GetOptions{IncludeUninitialized: true}).Times(1).
			Return(nil, s.k8sNotFoundError()),
		s.mockServices.EXPECT().Update(&serviceArg).Times(1).
			Return(nil, s.k8sNotFoundError()),
		s.mockServices.EXPECT().Create(&serviceArg).Times(1).
			Return(nil, nil),
		s.mockServices.EXPECT().Get("app-name-endpoints", v1.GetOptions{IncludeUninitialized: true}).Times(1).
			Return(nil, s.k8sNotFoundError()),
		s.mockServices.EXPECT().Update(basicHeadlessServiceArg).Times(1).
			Return(nil, s.k8sNotFoundError()),
		s.mockServices.EXPECT().Create(basicHeadlessServiceArg).Times(1).
			Return(nil, nil),
		s.mockStatefulSets.EXPECT().Update(statefulSetArg).Times(1).
			Return(nil, s.k8sNotFoundError()),
		s.mockStatefulSets.EXPECT().Create(statefulSetArg).Times(1).
			Return(nil, nil),
	)

	params := &caas.ServiceParams{
		PodSpec: basicPodSpec,
		Deployment: caas.DeploymentParams{
			ServiceType: caas.ServiceExternal,
		},
	}
	err = s.broker.EnsureService("app-name", nil, params, 2, application.ConfigAttributes{
		"kubernetes-service-loadbalancer-ip": "10.0.0.1",
		"kubernetes-service-externalname":    "ext-name",
	})
	c.Assert(err, jc.ErrorIsNil)
}

func (s *K8sBrokerSuite) TestEnsureServiceServiceWithoutPortsNotValid(c *gc.C) {
	ctrl := s.setupController(c)
	defer ctrl.Finish()

	serviceArg := *basicServiceArg
	serviceArg.Spec.Type = core.ServiceTypeExternalName
	gomock.InOrder(
		s.mockStatefulSets.EXPECT().Get("juju-operator-app-name", v1.GetOptions{IncludeUninitialized: true}).Times(1).
			Return(nil, s.k8sNotFoundError()),
		s.mockSecrets.EXPECT().Update(s.secretArg(c, nil)).Times(1).
			Return(nil, nil),
		s.mockStatefulSets.EXPECT().Get("app-name", v1.GetOptions{IncludeUninitialized: true}).Times(1).
			Return(&appsv1.StatefulSet{ObjectMeta: v1.ObjectMeta{Annotations: map[string]string{"juju-app-uuid": "appuuid"}}}, nil),
		s.mockSecrets.EXPECT().Delete("app-name-test-secret", s.deleteOptions(v1.DeletePropagationForeground, nil)).Times(1).
			Return(nil),
	)
	caasPodSpec := getBasicPodspec()
	for k, v := range caasPodSpec.Containers {
		v.Ports = []specs.ContainerPort{}
		caasPodSpec.Containers[k] = v
	}
	c.Assert(caasPodSpec.OmitServiceFrontend, jc.IsFalse)
	for _, v := range caasPodSpec.Containers {
		c.Check(len(v.Ports), jc.DeepEquals, 0)
	}
	params := &caas.ServiceParams{
		PodSpec: caasPodSpec,
		Deployment: caas.DeploymentParams{
			DeploymentType: caas.DeploymentStateful,
			ServiceType:    caas.ServiceExternal,
		},
	}
	err := s.broker.EnsureService(
		"app-name",
		func(_ string, _ status.Status, _ string, _ map[string]interface{}) error { return nil },
		params, 2,
		application.ConfigAttributes{
			"kubernetes-service-loadbalancer-ip": "10.0.0.1",
			"kubernetes-service-externalname":    "ext-name",
		},
	)
	c.Assert(err, gc.ErrorMatches, `ports are required for kubernetes service`)
}

func (s *K8sBrokerSuite) assertCustomerResourceDefinitions(c *gc.C, crds map[string]apiextensionsv1beta1.CustomResourceDefinitionSpec, assertCalls ...*gomock.Call) {

	basicPodSpec := getBasicPodspec()
	basicPodSpec.ProviderPod = &k8sspecs.K8sPodSpec{
		KubernetesResources: &k8sspecs.KubernetesResources{
			CustomResourceDefinitions: crds,
		},
	}
	workloadSpec, err := provider.PrepareWorkloadSpec("app-name", "app-name", basicPodSpec)
	c.Assert(err, jc.ErrorIsNil)
	podSpec := provider.PodSpec(workloadSpec)

	numUnits := int32(2)
	statefulSetArg := &appsv1.StatefulSet{
		ObjectMeta: v1.ObjectMeta{
			Name: "app-name",
			Annotations: map[string]string{
				"juju-app-uuid": "appuuid",
			},
		},
		Spec: appsv1.StatefulSetSpec{
			Replicas: &numUnits,
			Selector: &v1.LabelSelector{
				MatchLabels: map[string]string{"juju-app": "app-name"},
			},
			Template: core.PodTemplateSpec{
				ObjectMeta: v1.ObjectMeta{
					Labels: map[string]string{"juju-app": "app-name"},
					Annotations: map[string]string{
						"apparmor.security.beta.kubernetes.io/pod": "runtime/default",
						"seccomp.security.beta.kubernetes.io/pod":  "docker/default",
					},
				},
				Spec: podSpec,
			},
			PodManagementPolicy: apps.ParallelPodManagement,
			ServiceName:         "app-name-endpoints",
		},
	}

	serviceArg := *basicServiceArg
	serviceArg.Spec.Type = core.ServiceTypeClusterIP

	assertCalls = append(
		[]*gomock.Call{
			s.mockStatefulSets.EXPECT().Get("juju-operator-app-name", v1.GetOptions{IncludeUninitialized: true}).Times(1).
				Return(nil, s.k8sNotFoundError()),
		},
		assertCalls...,
	)

	assertCalls = append(assertCalls, []*gomock.Call{
		s.mockSecrets.EXPECT().Update(s.secretArg(c, nil)).Times(1).
			Return(nil, nil),
		s.mockStatefulSets.EXPECT().Get("app-name", v1.GetOptions{IncludeUninitialized: true}).Times(1).
			Return(nil, s.k8sNotFoundError()),
		s.mockServices.EXPECT().Get("app-name", v1.GetOptions{IncludeUninitialized: true}).Times(1).
			Return(nil, s.k8sNotFoundError()),
		s.mockServices.EXPECT().Update(&serviceArg).Times(1).
			Return(nil, s.k8sNotFoundError()),
		s.mockServices.EXPECT().Create(&serviceArg).Times(1).
			Return(nil, nil),
		s.mockServices.EXPECT().Get("app-name-endpoints", v1.GetOptions{IncludeUninitialized: true}).Times(1).
			Return(nil, s.k8sNotFoundError()),
		s.mockServices.EXPECT().Update(basicHeadlessServiceArg).Times(1).
			Return(nil, s.k8sNotFoundError()),
		s.mockServices.EXPECT().Create(basicHeadlessServiceArg).Times(1).
			Return(nil, nil),
		s.mockStatefulSets.EXPECT().Update(statefulSetArg).Times(1).
			Return(nil, s.k8sNotFoundError()),
		s.mockStatefulSets.EXPECT().Create(statefulSetArg).Times(1).
			Return(nil, nil),
	}...)
	gomock.InOrder(assertCalls...)

	params := &caas.ServiceParams{
		PodSpec: basicPodSpec,
		Deployment: caas.DeploymentParams{
			DeploymentType: caas.DeploymentStateful,
		},
	}
	err = s.broker.EnsureService("app-name", nil, params, 2, application.ConfigAttributes{
		"kubernetes-service-loadbalancer-ip": "10.0.0.1",
		"kubernetes-service-externalname":    "ext-name",
	})
	c.Assert(err, jc.ErrorIsNil)
}

func (s *K8sBrokerSuite) TestEnsureCustomResourceDefinitionCreate(c *gc.C) {
	ctrl := s.setupController(c)
	defer ctrl.Finish()

	crds := map[string]apiextensionsv1beta1.CustomResourceDefinitionSpec{
		"tfjobs.kubeflow.org": {
			Names: apiextensionsv1beta1.CustomResourceDefinitionNames{
				Kind:     "TFJob",
				Singular: "tfjob",
				Plural:   "tfjobs",
			},
			Version: "v1alpha2",
			Group:   "kubeflow.org",
			Scope:   "Namespaced",
			Validation: &apiextensionsv1beta1.CustomResourceValidation{
				OpenAPIV3Schema: &apiextensionsv1beta1.JSONSchemaProps{
					Properties: map[string]apiextensionsv1beta1.JSONSchemaProps{
						"tfReplicaSpecs": {
							Properties: map[string]apiextensionsv1beta1.JSONSchemaProps{
								"Worker": {
									Properties: map[string]apiextensionsv1beta1.JSONSchemaProps{
										"replicas": {
											Type:    "integer",
											Minimum: float64Ptr(1),
										},
									},
								},
								"PS": {
									Properties: map[string]apiextensionsv1beta1.JSONSchemaProps{
										"replicas": {
											Type: "integer", Minimum: float64Ptr(1),
										},
									},
								},
								"Chief": {
									Properties: map[string]apiextensionsv1beta1.JSONSchemaProps{
										"replicas": {
											Type:    "integer",
											Minimum: float64Ptr(1),
											Maximum: float64Ptr(1),
										},
									},
								},
							},
						},
					},
				},
			},
		},
	}

	crd := &apiextensionsv1beta1.CustomResourceDefinition{
		ObjectMeta: v1.ObjectMeta{
			Name:      "tfjobs.kubeflow.org",
			Namespace: "test",
		},
		Spec: apiextensionsv1beta1.CustomResourceDefinitionSpec{
			Group:   "kubeflow.org",
			Version: "v1alpha2",
			Scope:   "Namespaced",
			Names: apiextensionsv1beta1.CustomResourceDefinitionNames{
				Plural:   "tfjobs",
				Kind:     "TFJob",
				Singular: "tfjob",
			},
			Validation: &apiextensionsv1beta1.CustomResourceValidation{
				OpenAPIV3Schema: &apiextensionsv1beta1.JSONSchemaProps{
					Properties: map[string]apiextensionsv1beta1.JSONSchemaProps{
						"tfReplicaSpecs": {
							Properties: map[string]apiextensionsv1beta1.JSONSchemaProps{
								"Worker": {
									Properties: map[string]apiextensionsv1beta1.JSONSchemaProps{
										"replicas": {
											Type:    "integer",
											Minimum: float64Ptr(1),
										},
									},
								},
								"PS": {
									Properties: map[string]apiextensionsv1beta1.JSONSchemaProps{
										"replicas": {
											Type: "integer", Minimum: float64Ptr(1),
										},
									},
								},
								"Chief": {
									Properties: map[string]apiextensionsv1beta1.JSONSchemaProps{
										"replicas": {
											Type:    "integer",
											Minimum: float64Ptr(1),
											Maximum: float64Ptr(1),
										},
									},
								},
							},
						},
					},
				},
			},
		},
	}

	s.assertCustomerResourceDefinitions(
		c, crds,
		s.mockCustomResourceDefinition.EXPECT().Create(crd).Times(1).Return(crd, nil),
	)
}

func (s *K8sBrokerSuite) TestEnsureCustomResourceDefinitionUpdate(c *gc.C) {
	ctrl := s.setupController(c)
	defer ctrl.Finish()

	crds := map[string]apiextensionsv1beta1.CustomResourceDefinitionSpec{
		"tfjobs.kubeflow.org": {
			Names: apiextensionsv1beta1.CustomResourceDefinitionNames{
				Kind:     "TFJob",
				Singular: "tfjob",
				Plural:   "tfjobs",
			},
			Version: "v1alpha2",
			Group:   "kubeflow.org",
			Scope:   "Namespaced",
			Validation: &apiextensionsv1beta1.CustomResourceValidation{
				OpenAPIV3Schema: &apiextensionsv1beta1.JSONSchemaProps{
					Properties: map[string]apiextensionsv1beta1.JSONSchemaProps{
						"tfReplicaSpecs": {
							Properties: map[string]apiextensionsv1beta1.JSONSchemaProps{
								"Worker": {
									Properties: map[string]apiextensionsv1beta1.JSONSchemaProps{
										"replicas": {
											Type:    "integer",
											Minimum: float64Ptr(1),
										},
									},
								},
								"PS": {
									Properties: map[string]apiextensionsv1beta1.JSONSchemaProps{
										"replicas": {
											Type: "integer", Minimum: float64Ptr(1),
										},
									},
								},
								"Chief": {
									Properties: map[string]apiextensionsv1beta1.JSONSchemaProps{
										"replicas": {
											Type:    "integer",
											Minimum: float64Ptr(1),
											Maximum: float64Ptr(1),
										},
									},
								},
							},
						},
					},
				},
			},
		},
	}

	crd := &apiextensionsv1beta1.CustomResourceDefinition{
		ObjectMeta: v1.ObjectMeta{
			Name:      "tfjobs.kubeflow.org",
			Namespace: "test",
		},
		Spec: apiextensionsv1beta1.CustomResourceDefinitionSpec{
			Group:   "kubeflow.org",
			Version: "v1alpha2",
			Scope:   "Namespaced",
			Names: apiextensionsv1beta1.CustomResourceDefinitionNames{
				Plural:   "tfjobs",
				Kind:     "TFJob",
				Singular: "tfjob",
			},
			Validation: &apiextensionsv1beta1.CustomResourceValidation{
				OpenAPIV3Schema: &apiextensionsv1beta1.JSONSchemaProps{
					Properties: map[string]apiextensionsv1beta1.JSONSchemaProps{
						"tfReplicaSpecs": {
							Properties: map[string]apiextensionsv1beta1.JSONSchemaProps{
								"Worker": {
									Properties: map[string]apiextensionsv1beta1.JSONSchemaProps{
										"replicas": {
											Type:    "integer",
											Minimum: float64Ptr(1),
										},
									},
								},
								"PS": {
									Properties: map[string]apiextensionsv1beta1.JSONSchemaProps{
										"replicas": {
											Type: "integer", Minimum: float64Ptr(1),
										},
									},
								},
								"Chief": {
									Properties: map[string]apiextensionsv1beta1.JSONSchemaProps{
										"replicas": {
											Type:    "integer",
											Minimum: float64Ptr(1),
											Maximum: float64Ptr(1),
										},
									},
								},
							},
						},
					},
				},
			},
		},
	}

	s.assertCustomerResourceDefinitions(
		c, crds,
		s.mockCustomResourceDefinition.EXPECT().Create(crd).Times(1).Return(crd, s.k8sAlreadyExistsError()),
		s.mockCustomResourceDefinition.EXPECT().Get("tfjobs.kubeflow.org", v1.GetOptions{}).Times(1).Return(crd, nil),
		s.mockCustomResourceDefinition.EXPECT().Update(crd).Times(1).Return(crd, nil),
	)
}

func (s *K8sBrokerSuite) TestEnsureServiceWithServiceAccountNewClusterRoleCreate(c *gc.C) {
	ctrl := s.setupController(c)
	defer ctrl.Finish()

	podSpec := getBasicPodspec()
	podSpec.ServiceAccount = &specs.ServiceAccountSpec{
		Name:                         "build-robot",
		AutomountServiceAccountToken: boolPtr(true),
		Capabilities: &specs.Capabilities{
			RoleBinding: &specs.RoleBindingSpec{
				Name: "read-pods",
				Type: specs.ClusterRoleBinding,
			},
			Role: &specs.RoleSpec{
				Name: "pod-reader",
				Type: specs.ClusterRole,
				Rules: []rbacv1.PolicyRule{
					{
						APIGroups: []string{""},
						Resources: []string{"pods"},
						Verbs:     []string{"get", "watch", "list"},
					},
				},
			},
		},
	}

	numUnits := int32(2)
	workloadSpec, err := provider.PrepareWorkloadSpec("app-name", "app-name", podSpec)
	c.Assert(err, jc.ErrorIsNil)

	deploymentArg := &appsv1.Deployment{
		ObjectMeta: v1.ObjectMeta{
			Name:   "app-name",
			Labels: map[string]string{"juju-app": "app-name"},
			Annotations: map[string]string{
				"fred": "mary",
			}},
		Spec: appsv1.DeploymentSpec{
			Replicas: &numUnits,
			Selector: &v1.LabelSelector{
				MatchLabels: map[string]string{"juju-app": "app-name"},
			},
			Template: core.PodTemplateSpec{
				ObjectMeta: v1.ObjectMeta{
					GenerateName: "app-name-",
					Labels: map[string]string{
						"juju-app": "app-name",
					},
					Annotations: map[string]string{
						"apparmor.security.beta.kubernetes.io/pod": "runtime/default",
						"seccomp.security.beta.kubernetes.io/pod":  "docker/default",
						"fred": "mary",
					},
				},
				Spec: provider.PodSpec(workloadSpec),
			},
		},
	}
	serviceArg := &core.Service{
		ObjectMeta: v1.ObjectMeta{
			Name:   "app-name",
			Labels: map[string]string{"juju-app": "app-name"},
			Annotations: map[string]string{
				"fred": "mary",
				"a":    "b",
			}},
		Spec: core.ServiceSpec{
			Selector: map[string]string{"juju-app": "app-name"},
			Type:     "nodeIP",
			Ports: []core.ServicePort{
				{Port: 80, TargetPort: intstr.FromInt(80), Protocol: "TCP"},
				{Port: 8080, Protocol: "TCP", Name: "fred"},
			},
			LoadBalancerIP: "10.0.0.1",
			ExternalName:   "ext-name",
		},
	}

	svcAccount := &core.ServiceAccount{
		ObjectMeta: v1.ObjectMeta{
			Name:      "build-robot",
			Namespace: "test",
			Labels:    map[string]string{"juju-app": "app-name", "juju-model": "test"},
		},
		AutomountServiceAccountToken: boolPtr(true),
	}
	cr := &rbacv1.ClusterRole{
		ObjectMeta: v1.ObjectMeta{
			Name:      "pod-reader",
			Namespace: "test",
			Labels:    map[string]string{"juju-app": "app-name", "juju-model": "test"},
		},
		Rules: []rbacv1.PolicyRule{
			{
				APIGroups: []string{""},
				Resources: []string{"pods"},
				Verbs:     []string{"get", "watch", "list"},
			},
		},
	}
	crb := &rbacv1.ClusterRoleBinding{
		ObjectMeta: v1.ObjectMeta{
			Name:      "read-pods",
			Namespace: "test",
			Labels:    map[string]string{"juju-app": "app-name", "juju-model": "test"},
		},
		RoleRef: rbacv1.RoleRef{
			Name: "pod-reader",
			Kind: "ClusterRole",
		},
		Subjects: []rbacv1.Subject{
			{
				Kind:      rbacv1.ServiceAccountKind,
				Name:      "build-robot",
				Namespace: "test",
			},
		},
	}

	secretArg := s.secretArg(c, map[string]string{"fred": "mary"})
	gomock.InOrder(
		s.mockStatefulSets.EXPECT().Get("juju-operator-app-name", v1.GetOptions{IncludeUninitialized: true}).Times(1).
			Return(nil, s.k8sNotFoundError()),
		s.mockServiceAccounts.EXPECT().Create(svcAccount).Times(1).Return(svcAccount, nil),
		s.mockClusterRoles.EXPECT().Create(cr).Times(1).Return(cr, nil),
		s.mockClusterRoleBindings.EXPECT().List(v1.ListOptions{LabelSelector: "juju-app==app-name,juju-model==test", IncludeUninitialized: true}).Times(1).
			Return(&rbacv1.ClusterRoleBindingList{Items: []rbacv1.ClusterRoleBinding{}}, nil),
		s.mockClusterRoleBindings.EXPECT().Create(crb).Times(1).Return(crb, nil),
		s.mockSecrets.EXPECT().Update(secretArg).Times(1).Return(nil, s.k8sNotFoundError()),
		s.mockSecrets.EXPECT().Create(secretArg).Times(1).Return(nil, nil),
		s.mockStatefulSets.EXPECT().Get("app-name", v1.GetOptions{IncludeUninitialized: true}).Times(1).
			Return(nil, s.k8sNotFoundError()),
		s.mockServices.EXPECT().Get("app-name", v1.GetOptions{IncludeUninitialized: true}).Times(1).
			Return(nil, s.k8sNotFoundError()),
		s.mockServices.EXPECT().Update(serviceArg).Times(1).
			Return(nil, s.k8sNotFoundError()),
		s.mockServices.EXPECT().Create(serviceArg).Times(1).
			Return(nil, nil),
		s.mockDeployments.EXPECT().Update(deploymentArg).Times(1).
			Return(nil, s.k8sNotFoundError()),
		s.mockDeployments.EXPECT().Create(deploymentArg).Times(1).
			Return(nil, nil),
	)

	params := &caas.ServiceParams{
		PodSpec:      podSpec,
		ResourceTags: map[string]string{"fred": "mary"},
	}
	err = s.broker.EnsureService("app-name", func(_ string, _ status.Status, _ string, _ map[string]interface{}) error { return nil }, params, 2, application.ConfigAttributes{
		"kubernetes-service-type":            "nodeIP",
		"kubernetes-service-loadbalancer-ip": "10.0.0.1",
		"kubernetes-service-externalname":    "ext-name",
		"kubernetes-service-annotations":     map[string]interface{}{"a": "b"},
	})
	c.Assert(err, jc.ErrorIsNil)
}

func (s *K8sBrokerSuite) TestEnsureServiceWithServiceAccountNewClusterRoleUpdate(c *gc.C) {
	ctrl := s.setupController(c)
	defer ctrl.Finish()

	podSpec := getBasicPodspec()
	podSpec.ServiceAccount = &specs.ServiceAccountSpec{
		Name:                         "build-robot",
		AutomountServiceAccountToken: boolPtr(true),
		Capabilities: &specs.Capabilities{
			RoleBinding: &specs.RoleBindingSpec{
				Name: "read-pods",
				Type: specs.ClusterRoleBinding,
			},
			Role: &specs.RoleSpec{
				Name: "pod-reader",
				Type: specs.ClusterRole,
				Rules: []rbacv1.PolicyRule{
					{
						APIGroups: []string{""},
						Resources: []string{"pods"},
						Verbs:     []string{"get", "watch", "list"},
					},
				},
			},
		},
	}

	numUnits := int32(2)
	workloadSpec, err := provider.PrepareWorkloadSpec("app-name", "app-name", podSpec)
	c.Assert(err, jc.ErrorIsNil)

	deploymentArg := &appsv1.Deployment{
		ObjectMeta: v1.ObjectMeta{
			Name:   "app-name",
			Labels: map[string]string{"juju-app": "app-name"},
			Annotations: map[string]string{
				"fred": "mary",
			}},
		Spec: appsv1.DeploymentSpec{
			Replicas: &numUnits,
			Selector: &v1.LabelSelector{
				MatchLabels: map[string]string{"juju-app": "app-name"},
			},
			Template: core.PodTemplateSpec{
				ObjectMeta: v1.ObjectMeta{
					GenerateName: "app-name-",
					Labels: map[string]string{
						"juju-app": "app-name",
					},
					Annotations: map[string]string{
						"apparmor.security.beta.kubernetes.io/pod": "runtime/default",
						"seccomp.security.beta.kubernetes.io/pod":  "docker/default",
						"fred": "mary",
					},
				},
				Spec: provider.PodSpec(workloadSpec),
			},
		},
	}
	serviceArg := &core.Service{
		ObjectMeta: v1.ObjectMeta{
			Name:   "app-name",
			Labels: map[string]string{"juju-app": "app-name"},
			Annotations: map[string]string{
				"fred": "mary",
				"a":    "b",
			}},
		Spec: core.ServiceSpec{
			Selector: map[string]string{"juju-app": "app-name"},
			Type:     "nodeIP",
			Ports: []core.ServicePort{
				{Port: 80, TargetPort: intstr.FromInt(80), Protocol: "TCP"},
				{Port: 8080, Protocol: "TCP", Name: "fred"},
			},
			LoadBalancerIP: "10.0.0.1",
			ExternalName:   "ext-name",
		},
	}

	svcAccount := &core.ServiceAccount{
		ObjectMeta: v1.ObjectMeta{
			Name:      "build-robot",
			Namespace: "test",
			Labels:    map[string]string{"juju-app": "app-name", "juju-model": "test"},
		},
		AutomountServiceAccountToken: boolPtr(true),
	}
	cr := &rbacv1.ClusterRole{
		ObjectMeta: v1.ObjectMeta{
			Name:      "pod-reader",
			Namespace: "test",
			Labels:    map[string]string{"juju-app": "app-name", "juju-model": "test"},
		},
		Rules: []rbacv1.PolicyRule{
			{
				APIGroups: []string{""},
				Resources: []string{"pods"},
				Verbs:     []string{"get", "watch", "list"},
			},
		},
	}
	crb := &rbacv1.ClusterRoleBinding{
		ObjectMeta: v1.ObjectMeta{
			Name:      "read-pods",
			Namespace: "test",
			Labels:    map[string]string{"juju-app": "app-name", "juju-model": "test"},
		},
		RoleRef: rbacv1.RoleRef{
			Name: "pod-reader",
			Kind: "ClusterRole",
		},
		Subjects: []rbacv1.Subject{
			{
				Kind:      rbacv1.ServiceAccountKind,
				Name:      "build-robot",
				Namespace: "test",
			},
		},
	}
	crbUID := crb.GetUID()

	secretArg := s.secretArg(c, map[string]string{"fred": "mary"})
	gomock.InOrder(
		s.mockStatefulSets.EXPECT().Get("juju-operator-app-name", v1.GetOptions{IncludeUninitialized: true}).Times(1).
			Return(nil, s.k8sNotFoundError()),
		s.mockServiceAccounts.EXPECT().Create(svcAccount).Times(1).Return(nil, s.k8sAlreadyExistsError()),
		s.mockServiceAccounts.EXPECT().List(v1.ListOptions{LabelSelector: "juju-app==app-name,juju-model==test", IncludeUninitialized: true}).Times(1).
			Return(&core.ServiceAccountList{Items: []core.ServiceAccount{*svcAccount}}, nil),
		s.mockServiceAccounts.EXPECT().Update(svcAccount).Times(1).Return(svcAccount, nil),
		s.mockClusterRoles.EXPECT().Create(cr).Times(1).Return(nil, s.k8sAlreadyExistsError()),
		s.mockClusterRoles.EXPECT().List(v1.ListOptions{LabelSelector: "juju-app==app-name,juju-model==test", IncludeUninitialized: true}).Times(1).
			Return(&rbacv1.ClusterRoleList{Items: []rbacv1.ClusterRole{*cr}}, nil),
		s.mockClusterRoles.EXPECT().Update(cr).Times(1).Return(cr, nil),
		s.mockClusterRoleBindings.EXPECT().List(v1.ListOptions{LabelSelector: "juju-app==app-name,juju-model==test", IncludeUninitialized: true}).Times(1).
			Return(&rbacv1.ClusterRoleBindingList{Items: []rbacv1.ClusterRoleBinding{*crb}}, nil),
		s.mockClusterRoleBindings.EXPECT().Delete("read-pods", s.deleteOptions(v1.DeletePropagationForeground, &crbUID)).Times(1).Return(nil),
		s.mockClusterRoleBindings.EXPECT().Create(crb).Times(1).Return(crb, nil),
		s.mockSecrets.EXPECT().Update(secretArg).Times(1).Return(nil, s.k8sNotFoundError()),
		s.mockSecrets.EXPECT().Create(secretArg).Times(1).Return(nil, nil),
		s.mockStatefulSets.EXPECT().Get("app-name", v1.GetOptions{IncludeUninitialized: true}).Times(1).
			Return(nil, s.k8sNotFoundError()),
		s.mockServices.EXPECT().Get("app-name", v1.GetOptions{IncludeUninitialized: true}).Times(1).
			Return(nil, s.k8sNotFoundError()),
		s.mockServices.EXPECT().Update(serviceArg).Times(1).
			Return(nil, s.k8sNotFoundError()),
		s.mockServices.EXPECT().Create(serviceArg).Times(1).
			Return(nil, nil),
		s.mockDeployments.EXPECT().Update(deploymentArg).Times(1).
			Return(nil, s.k8sNotFoundError()),
		s.mockDeployments.EXPECT().Create(deploymentArg).Times(1).
			Return(nil, nil),
	)

	params := &caas.ServiceParams{
		PodSpec:      podSpec,
		ResourceTags: map[string]string{"fred": "mary"},
	}
	err = s.broker.EnsureService("app-name", func(_ string, _ status.Status, _ string, _ map[string]interface{}) error { return nil }, params, 2, application.ConfigAttributes{
		"kubernetes-service-type":            "nodeIP",
		"kubernetes-service-loadbalancer-ip": "10.0.0.1",
		"kubernetes-service-externalname":    "ext-name",
		"kubernetes-service-annotations":     map[string]interface{}{"a": "b"},
	})
	c.Assert(err, jc.ErrorIsNil)
}

func (s *K8sBrokerSuite) TestEnsureServiceWithServiceAccountReferenceExistingClusterRole(c *gc.C) {
	ctrl := s.setupController(c)
	defer ctrl.Finish()

	podSpec := getBasicPodspec()
	podSpec.ServiceAccount = &specs.ServiceAccountSpec{
		Name:                         "build-robot",
		AutomountServiceAccountToken: boolPtr(true),
		Capabilities: &specs.Capabilities{
			RoleBinding: &specs.RoleBindingSpec{
				Name: "read-pods",
				Type: specs.ClusterRoleBinding,
			},
			Role: &specs.RoleSpec{
				Name: "pod-reader",
				Type: specs.ClusterRole,
				// No Rules specified, Get an existing Role to use.
			},
		},
	}

	numUnits := int32(2)
	workloadSpec, err := provider.PrepareWorkloadSpec("app-name", "app-name", podSpec)
	c.Assert(err, jc.ErrorIsNil)

	deploymentArg := &appsv1.Deployment{
		ObjectMeta: v1.ObjectMeta{
			Name:   "app-name",
			Labels: map[string]string{"juju-app": "app-name"},
			Annotations: map[string]string{
				"fred": "mary",
			}},
		Spec: appsv1.DeploymentSpec{
			Replicas: &numUnits,
			Selector: &v1.LabelSelector{
				MatchLabels: map[string]string{"juju-app": "app-name"},
			},
			Template: core.PodTemplateSpec{
				ObjectMeta: v1.ObjectMeta{
					GenerateName: "app-name-",
					Labels: map[string]string{
						"juju-app": "app-name",
					},
					Annotations: map[string]string{
						"apparmor.security.beta.kubernetes.io/pod": "runtime/default",
						"seccomp.security.beta.kubernetes.io/pod":  "docker/default",
						"fred": "mary",
					},
				},
				Spec: provider.PodSpec(workloadSpec),
			},
		},
	}
	serviceArg := &core.Service{
		ObjectMeta: v1.ObjectMeta{
			Name:   "app-name",
			Labels: map[string]string{"juju-app": "app-name"},
			Annotations: map[string]string{
				"fred": "mary",
				"a":    "b",
			}},
		Spec: core.ServiceSpec{
			Selector: map[string]string{"juju-app": "app-name"},
			Type:     "nodeIP",
			Ports: []core.ServicePort{
				{Port: 80, TargetPort: intstr.FromInt(80), Protocol: "TCP"},
				{Port: 8080, Protocol: "TCP", Name: "fred"},
			},
			LoadBalancerIP: "10.0.0.1",
			ExternalName:   "ext-name",
		},
	}

	svcAccount := &core.ServiceAccount{
		ObjectMeta: v1.ObjectMeta{
			Name:      "build-robot",
			Namespace: "test",
			Labels:    map[string]string{"juju-app": "app-name", "juju-model": "test"},
		},
		AutomountServiceAccountToken: boolPtr(true),
	}
	cr := &rbacv1.ClusterRole{
		ObjectMeta: v1.ObjectMeta{
			Name:      "pod-reader",
			Namespace: "test",
			Labels:    map[string]string{"juju-app": "app-name", "juju-model": "test"},
		},
		Rules: []rbacv1.PolicyRule{
			{
				APIGroups: []string{""},
				Resources: []string{"pods"},
				Verbs:     []string{"get", "watch", "list"},
			},
		},
	}
	crb := &rbacv1.ClusterRoleBinding{
		ObjectMeta: v1.ObjectMeta{
			Name:      "read-pods",
			Namespace: "test",
			Labels:    map[string]string{"juju-app": "app-name", "juju-model": "test"},
		},
		RoleRef: rbacv1.RoleRef{
			Name: "pod-reader",
			Kind: "ClusterRole",
		},
		Subjects: []rbacv1.Subject{
			{
				Kind:      rbacv1.ServiceAccountKind,
				Name:      "build-robot",
				Namespace: "test",
			},
		},
	}
	crbUID := crb.GetUID()

	secretArg := s.secretArg(c, map[string]string{"fred": "mary"})
	gomock.InOrder(
		s.mockStatefulSets.EXPECT().Get("juju-operator-app-name", v1.GetOptions{IncludeUninitialized: true}).Times(1).
			Return(nil, s.k8sNotFoundError()),
		s.mockServiceAccounts.EXPECT().Create(svcAccount).Times(1).Return(svcAccount, nil),
		s.mockClusterRoles.EXPECT().Get("pod-reader", v1.GetOptions{IncludeUninitialized: true}).Times(1).Return(cr, nil),
		s.mockClusterRoleBindings.EXPECT().List(v1.ListOptions{LabelSelector: "juju-app==app-name,juju-model==test", IncludeUninitialized: true}).Times(1).
			Return(&rbacv1.ClusterRoleBindingList{Items: []rbacv1.ClusterRoleBinding{*crb}}, nil),
		s.mockClusterRoleBindings.EXPECT().Delete("read-pods", s.deleteOptions(v1.DeletePropagationForeground, &crbUID)).Times(1).Return(nil),
		s.mockClusterRoleBindings.EXPECT().Create(crb).Times(1).Return(crb, nil),
		s.mockSecrets.EXPECT().Update(secretArg).Times(1).Return(nil, s.k8sNotFoundError()),
		s.mockSecrets.EXPECT().Create(secretArg).Times(1).Return(nil, nil),
		s.mockStatefulSets.EXPECT().Get("app-name", v1.GetOptions{IncludeUninitialized: true}).Times(1).
			Return(nil, s.k8sNotFoundError()),
		s.mockServices.EXPECT().Get("app-name", v1.GetOptions{IncludeUninitialized: true}).Times(1).
			Return(nil, s.k8sNotFoundError()),
		s.mockServices.EXPECT().Update(serviceArg).Times(1).
			Return(nil, s.k8sNotFoundError()),
		s.mockServices.EXPECT().Create(serviceArg).Times(1).
			Return(nil, nil),
		s.mockDeployments.EXPECT().Update(deploymentArg).Times(1).
			Return(nil, s.k8sNotFoundError()),
		s.mockDeployments.EXPECT().Create(deploymentArg).Times(1).
			Return(nil, nil),
	)

	params := &caas.ServiceParams{
		PodSpec:      podSpec,
		ResourceTags: map[string]string{"fred": "mary"},
	}
	err = s.broker.EnsureService("app-name", func(_ string, _ status.Status, _ string, _ map[string]interface{}) error { return nil }, params, 2, application.ConfigAttributes{
		"kubernetes-service-type":            "nodeIP",
		"kubernetes-service-loadbalancer-ip": "10.0.0.1",
		"kubernetes-service-externalname":    "ext-name",
		"kubernetes-service-annotations":     map[string]interface{}{"a": "b"},
	})
	c.Assert(err, jc.ErrorIsNil)
}

func (s *K8sBrokerSuite) TestEnsureServiceWithStorage(c *gc.C) {
	ctrl := s.setupController(c)
	defer ctrl.Finish()

	basicPodSpec := getBasicPodspec()
	workloadSpec, err := provider.PrepareWorkloadSpec("app-name", "app-name", basicPodSpec)
	c.Assert(err, jc.ErrorIsNil)
	podSpec := provider.PodSpec(workloadSpec)
	podSpec.Containers[0].VolumeMounts = []core.VolumeMount{{
		Name:      "database-appuuid",
		MountPath: "path/to/here",
	}, {
		Name:      "logs-1",
		MountPath: "path/to/there",
	}}
	size, err := resource.ParseQuantity("200Mi")
	c.Assert(err, jc.ErrorIsNil)
	podSpec.Volumes = []core.Volume{{
		Name: "logs-1",
		VolumeSource: core.VolumeSource{EmptyDir: &core.EmptyDirVolumeSource{
			SizeLimit: &size,
			Medium:    "Memory",
		}},
	}}
	statefulSetArg := unitStatefulSetArg(2, "workload-storage", podSpec)

	gomock.InOrder(
		s.mockStatefulSets.EXPECT().Get("juju-operator-app-name", v1.GetOptions{IncludeUninitialized: true}).Times(1).
			Return(nil, s.k8sNotFoundError()),
		s.mockSecrets.EXPECT().Update(s.secretArg(c, nil)).Times(1).
			Return(nil, nil),
		s.mockStatefulSets.EXPECT().Get("app-name", v1.GetOptions{IncludeUninitialized: true}).Times(1).
			Return(&appsv1.StatefulSet{ObjectMeta: v1.ObjectMeta{Annotations: map[string]string{"juju-app-uuid": "appuuid"}}}, nil),
		s.mockServices.EXPECT().Get("app-name", v1.GetOptions{IncludeUninitialized: true}).Times(1).
			Return(nil, s.k8sNotFoundError()),
		s.mockServices.EXPECT().Update(basicServiceArg).Times(1).
			Return(nil, s.k8sNotFoundError()),
		s.mockServices.EXPECT().Create(basicServiceArg).Times(1).
			Return(nil, nil),
		s.mockServices.EXPECT().Get("app-name-endpoints", v1.GetOptions{IncludeUninitialized: true}).Times(1).
			Return(nil, s.k8sNotFoundError()),
		s.mockServices.EXPECT().Update(basicHeadlessServiceArg).Times(1).
			Return(nil, s.k8sNotFoundError()),
		s.mockServices.EXPECT().Create(basicHeadlessServiceArg).Times(1).
			Return(nil, nil),
		s.mockStorageClass.EXPECT().Get("test-workload-storage", v1.GetOptions{IncludeUninitialized: false}).Times(1).
			Return(nil, s.k8sNotFoundError()),
		s.mockStorageClass.EXPECT().Get("workload-storage", v1.GetOptions{IncludeUninitialized: false}).Times(1).
			Return(&storagev1.StorageClass{ObjectMeta: v1.ObjectMeta{Name: "workload-storage"}}, nil),
		s.mockStatefulSets.EXPECT().Update(statefulSetArg).Times(1).
			Return(nil, s.k8sNotFoundError()),
		s.mockStatefulSets.EXPECT().Create(statefulSetArg).Times(1).
			Return(nil, nil),
	)

	params := &caas.ServiceParams{
		PodSpec: basicPodSpec,
		Filesystems: []storage.KubernetesFilesystemParams{{
			StorageName: "database",
			Size:        100,
			Provider:    "kubernetes",
			Attributes:  map[string]interface{}{"storage-class": "workload-storage"},
			Attachment: &storage.KubernetesFilesystemAttachmentParams{
				Path: "path/to/here",
			},
			ResourceTags: map[string]string{"foo": "bar"},
		}, {
			StorageName: "logs",
			Size:        200,
			Provider:    "tmpfs",
			Attributes:  map[string]interface{}{"storage-medium": "Memory"},
			Attachment: &storage.KubernetesFilesystemAttachmentParams{
				Path: "path/to/there",
			},
		}},
	}
	err = s.broker.EnsureService("app-name", nil, params, 2, application.ConfigAttributes{
		"kubernetes-service-type":            "nodeIP",
		"kubernetes-service-loadbalancer-ip": "10.0.0.1",
		"kubernetes-service-externalname":    "ext-name",
	})
	c.Assert(err, jc.ErrorIsNil)
}

func (s *K8sBrokerSuite) TestEnsureServiceForDeploymentWithDevices(c *gc.C) {
	ctrl := s.setupController(c)
	defer ctrl.Finish()

	numUnits := int32(2)
	basicPodSpec := getBasicPodspec()
	workloadSpec, err := provider.PrepareWorkloadSpec("app-name", "app-name", basicPodSpec)
	c.Assert(err, jc.ErrorIsNil)
	podSpec := provider.PodSpec(workloadSpec)
	podSpec.NodeSelector = map[string]string{"accelerator": "nvidia-tesla-p100"}
	for i := range podSpec.Containers {
		podSpec.Containers[i].Resources = core.ResourceRequirements{
			Limits: core.ResourceList{
				"nvidia.com/gpu": *resource.NewQuantity(3, resource.DecimalSI),
			},
			Requests: core.ResourceList{
				"nvidia.com/gpu": *resource.NewQuantity(3, resource.DecimalSI),
			},
		}
	}

	deploymentArg := &appsv1.Deployment{
		ObjectMeta: v1.ObjectMeta{
			Name:        "app-name",
			Labels:      map[string]string{"juju-app": "app-name"},
			Annotations: map[string]string{}},
		Spec: appsv1.DeploymentSpec{
			Replicas: &numUnits,
			Selector: &v1.LabelSelector{
				MatchLabels: map[string]string{"juju-app": "app-name"},
			},
			Template: core.PodTemplateSpec{
				ObjectMeta: v1.ObjectMeta{
					GenerateName: "app-name-",
					Labels:       map[string]string{"juju-app": "app-name"},
					Annotations: map[string]string{
						"apparmor.security.beta.kubernetes.io/pod": "runtime/default",
						"seccomp.security.beta.kubernetes.io/pod":  "docker/default",
					},
				},
				Spec: podSpec,
			},
		},
	}

	gomock.InOrder(
		s.mockStatefulSets.EXPECT().Get("juju-operator-app-name", v1.GetOptions{IncludeUninitialized: true}).Times(1).
			Return(nil, s.k8sNotFoundError()),
		s.mockSecrets.EXPECT().Update(s.secretArg(c, nil)).Times(1).
			Return(nil, nil),
		s.mockStatefulSets.EXPECT().Get("app-name", v1.GetOptions{IncludeUninitialized: true}).Times(1).
			Return(nil, s.k8sNotFoundError()),
		s.mockServices.EXPECT().Get("app-name", v1.GetOptions{IncludeUninitialized: true}).Times(1).
			Return(nil, s.k8sNotFoundError()),
		s.mockServices.EXPECT().Update(basicServiceArg).Times(1).
			Return(nil, s.k8sNotFoundError()),
		s.mockServices.EXPECT().Create(basicServiceArg).Times(1).
			Return(nil, nil),
		s.mockDeployments.EXPECT().Update(deploymentArg).Times(1).
			Return(nil, s.k8sNotFoundError()),
		s.mockDeployments.EXPECT().Create(deploymentArg).Times(1).
			Return(nil, nil),
	)

	params := &caas.ServiceParams{
		PodSpec: basicPodSpec,
		Devices: []devices.KubernetesDeviceParams{
			{
				Type:       "nvidia.com/gpu",
				Count:      3,
				Attributes: map[string]string{"gpu": "nvidia-tesla-p100"},
			},
		},
	}
	err = s.broker.EnsureService("app-name", nil, params, 2, application.ConfigAttributes{
		"kubernetes-service-type":            "nodeIP",
		"kubernetes-service-loadbalancer-ip": "10.0.0.1",
		"kubernetes-service-externalname":    "ext-name",
	})
	c.Assert(err, jc.ErrorIsNil)
}

func (s *K8sBrokerSuite) TestEnsureServiceForStatefulSetWithDevices(c *gc.C) {
	ctrl := s.setupController(c)
	defer ctrl.Finish()

	basicPodSpec := getBasicPodspec()
	workloadSpec, err := provider.PrepareWorkloadSpec("app-name", "app-name", basicPodSpec)
	c.Assert(err, jc.ErrorIsNil)
	podSpec := provider.PodSpec(workloadSpec)
	podSpec.Containers[0].VolumeMounts = []core.VolumeMount{{
		Name:      "database-appuuid",
		MountPath: "path/to/here",
	}}
	podSpec.NodeSelector = map[string]string{"accelerator": "nvidia-tesla-p100"}
	for i := range podSpec.Containers {
		podSpec.Containers[i].Resources = core.ResourceRequirements{
			Limits: core.ResourceList{
				"nvidia.com/gpu": *resource.NewQuantity(3, resource.DecimalSI),
			},
			Requests: core.ResourceList{
				"nvidia.com/gpu": *resource.NewQuantity(3, resource.DecimalSI),
			},
		}
	}
	statefulSetArg := unitStatefulSetArg(2, "workload-storage", podSpec)

	gomock.InOrder(
		s.mockStatefulSets.EXPECT().Get("juju-operator-app-name", v1.GetOptions{IncludeUninitialized: true}).Times(1).
			Return(nil, s.k8sNotFoundError()),
		s.mockSecrets.EXPECT().Update(s.secretArg(c, nil)).Times(1).
			Return(nil, nil),
		s.mockStatefulSets.EXPECT().Get("app-name", v1.GetOptions{IncludeUninitialized: true}).Times(1).
			Return(&appsv1.StatefulSet{ObjectMeta: v1.ObjectMeta{Annotations: map[string]string{"juju-app-uuid": "appuuid"}}}, nil),
		s.mockServices.EXPECT().Get("app-name", v1.GetOptions{IncludeUninitialized: true}).Times(1).
			Return(nil, s.k8sNotFoundError()),
		s.mockServices.EXPECT().Update(basicServiceArg).Times(1).
			Return(nil, s.k8sNotFoundError()),
		s.mockServices.EXPECT().Create(basicServiceArg).Times(1).
			Return(nil, nil),
		s.mockServices.EXPECT().Get("app-name-endpoints", v1.GetOptions{IncludeUninitialized: true}).Times(1).
			Return(nil, s.k8sNotFoundError()),
		s.mockServices.EXPECT().Update(basicHeadlessServiceArg).Times(1).
			Return(nil, s.k8sNotFoundError()),
		s.mockServices.EXPECT().Create(basicHeadlessServiceArg).Times(1).
			Return(nil, nil),
		s.mockStorageClass.EXPECT().Get("test-workload-storage", v1.GetOptions{IncludeUninitialized: false}).Times(1).
			Return(nil, s.k8sNotFoundError()),
		s.mockStorageClass.EXPECT().Get("workload-storage", v1.GetOptions{IncludeUninitialized: false}).Times(1).
			Return(&storagev1.StorageClass{ObjectMeta: v1.ObjectMeta{Name: "workload-storage"}}, nil),
		s.mockStatefulSets.EXPECT().Update(statefulSetArg).Times(1).
			Return(nil, s.k8sNotFoundError()),
		s.mockStatefulSets.EXPECT().Create(statefulSetArg).Times(1).
			Return(nil, nil),
	)

	params := &caas.ServiceParams{
		PodSpec: basicPodSpec,
		Filesystems: []storage.KubernetesFilesystemParams{{
			StorageName: "database",
			Size:        100,
			Provider:    "kubernetes",
			Attachment: &storage.KubernetesFilesystemAttachmentParams{
				Path: "path/to/here",
			},
			Attributes:   map[string]interface{}{"storage-class": "workload-storage"},
			ResourceTags: map[string]string{"foo": "bar"},
		}},
		Devices: []devices.KubernetesDeviceParams{
			{
				Type:       "nvidia.com/gpu",
				Count:      3,
				Attributes: map[string]string{"gpu": "nvidia-tesla-p100"},
			},
		},
	}
	err = s.broker.EnsureService("app-name", nil, params, 2, application.ConfigAttributes{
		"kubernetes-service-type":            "nodeIP",
		"kubernetes-service-loadbalancer-ip": "10.0.0.1",
		"kubernetes-service-externalname":    "ext-name",
	})
	c.Assert(err, jc.ErrorIsNil)
}

func (s *K8sBrokerSuite) TestEnsureServiceWithConstraints(c *gc.C) {
	ctrl := s.setupController(c)
	defer ctrl.Finish()

	basicPodSpec := getBasicPodspec()
	workloadSpec, err := provider.PrepareWorkloadSpec("app-name", "app-name", basicPodSpec)
	c.Assert(err, jc.ErrorIsNil)
	podSpec := provider.PodSpec(workloadSpec)
	podSpec.Containers[0].VolumeMounts = []core.VolumeMount{{
		Name:      "database-appuuid",
		MountPath: "path/to/here",
	}}
	for i := range podSpec.Containers {
		podSpec.Containers[i].Resources = core.ResourceRequirements{
			Limits: core.ResourceList{
				"memory": resource.MustParse("64Mi"),
				"cpu":    resource.MustParse("500m"),
			},
		}
	}
	statefulSetArg := unitStatefulSetArg(2, "workload-storage", podSpec)

	gomock.InOrder(
		s.mockStatefulSets.EXPECT().Get("juju-operator-app-name", v1.GetOptions{IncludeUninitialized: true}).Times(1).
			Return(nil, s.k8sNotFoundError()),
		s.mockSecrets.EXPECT().Update(s.secretArg(c, nil)).Times(1).
			Return(nil, nil),
		s.mockStatefulSets.EXPECT().Get("app-name", v1.GetOptions{IncludeUninitialized: true}).Times(1).
			Return(&appsv1.StatefulSet{ObjectMeta: v1.ObjectMeta{Annotations: map[string]string{"juju-app-uuid": "appuuid"}}}, nil),
		s.mockServices.EXPECT().Get("app-name", v1.GetOptions{IncludeUninitialized: true}).Times(1).
			Return(nil, s.k8sNotFoundError()),
		s.mockServices.EXPECT().Update(basicServiceArg).Times(1).
			Return(nil, s.k8sNotFoundError()),
		s.mockServices.EXPECT().Create(basicServiceArg).Times(1).
			Return(nil, nil),
		s.mockServices.EXPECT().Get("app-name-endpoints", v1.GetOptions{IncludeUninitialized: true}).Times(1).
			Return(nil, s.k8sNotFoundError()),
		s.mockServices.EXPECT().Update(basicHeadlessServiceArg).Times(1).
			Return(nil, s.k8sNotFoundError()),
		s.mockServices.EXPECT().Create(basicHeadlessServiceArg).Times(1).
			Return(nil, nil),
		s.mockStorageClass.EXPECT().Get("test-workload-storage", v1.GetOptions{IncludeUninitialized: false}).Times(1).
			Return(nil, s.k8sNotFoundError()),
		s.mockStorageClass.EXPECT().Get("workload-storage", v1.GetOptions{IncludeUninitialized: false}).Times(1).
			Return(&storagev1.StorageClass{ObjectMeta: v1.ObjectMeta{Name: "workload-storage"}}, nil),
		s.mockStatefulSets.EXPECT().Update(statefulSetArg).Times(1).
			Return(nil, s.k8sNotFoundError()),
		s.mockStatefulSets.EXPECT().Create(statefulSetArg).Times(1).
			Return(nil, nil),
	)

	params := &caas.ServiceParams{
		PodSpec: basicPodSpec,
		Filesystems: []storage.KubernetesFilesystemParams{{
			StorageName: "database",
			Size:        100,
			Provider:    "kubernetes",
			Attachment: &storage.KubernetesFilesystemAttachmentParams{
				Path: "path/to/here",
			},
			Attributes:   map[string]interface{}{"storage-class": "workload-storage"},
			ResourceTags: map[string]string{"foo": "bar"},
		}},
		Constraints: constraints.MustParse("mem=64 cpu-power=500"),
	}
	err = s.broker.EnsureService("app-name", nil, params, 2, application.ConfigAttributes{
		"kubernetes-service-type":            "nodeIP",
		"kubernetes-service-loadbalancer-ip": "10.0.0.1",
		"kubernetes-service-externalname":    "ext-name",
	})
	c.Assert(err, jc.ErrorIsNil)
}

func (s *K8sBrokerSuite) TestEnsureServiceWithNodeAffinity(c *gc.C) {
	ctrl := s.setupController(c)
	defer ctrl.Finish()

	basicPodSpec := getBasicPodspec()
	workloadSpec, err := provider.PrepareWorkloadSpec("app-name", "app-name", basicPodSpec)
	c.Assert(err, jc.ErrorIsNil)
	podSpec := provider.PodSpec(workloadSpec)
	podSpec.Containers[0].VolumeMounts = []core.VolumeMount{{
		Name:      "database-appuuid",
		MountPath: "path/to/here",
	}}
	podSpec.Affinity = &core.Affinity{
		NodeAffinity: &core.NodeAffinity{
			RequiredDuringSchedulingIgnoredDuringExecution: &core.NodeSelector{
				NodeSelectorTerms: []core.NodeSelectorTerm{{
					MatchExpressions: []core.NodeSelectorRequirement{{
						Key:      "foo",
						Operator: core.NodeSelectorOpIn,
						Values:   []string{"a", "b", "c"},
					}, {
						Key:      "bar",
						Operator: core.NodeSelectorOpNotIn,
						Values:   []string{"d", "e", "f"},
					}, {
						Key:      "foo",
						Operator: core.NodeSelectorOpNotIn,
						Values:   []string{"g", "h"},
					}},
				}},
			},
		},
	}
	statefulSetArg := unitStatefulSetArg(2, "workload-storage", podSpec)

	gomock.InOrder(
		s.mockStatefulSets.EXPECT().Get("juju-operator-app-name", v1.GetOptions{IncludeUninitialized: true}).Times(1).
			Return(nil, s.k8sNotFoundError()),
		s.mockSecrets.EXPECT().Update(s.secretArg(c, nil)).Times(1).
			Return(nil, nil),
		s.mockStatefulSets.EXPECT().Get("app-name", v1.GetOptions{IncludeUninitialized: true}).Times(1).
			Return(&appsv1.StatefulSet{ObjectMeta: v1.ObjectMeta{Annotations: map[string]string{"juju-app-uuid": "appuuid"}}}, nil),
		s.mockServices.EXPECT().Get("app-name", v1.GetOptions{IncludeUninitialized: true}).Times(1).
			Return(nil, s.k8sNotFoundError()),
		s.mockServices.EXPECT().Update(basicServiceArg).Times(1).
			Return(nil, s.k8sNotFoundError()),
		s.mockServices.EXPECT().Create(basicServiceArg).Times(1).
			Return(nil, nil),
		s.mockServices.EXPECT().Get("app-name-endpoints", v1.GetOptions{IncludeUninitialized: true}).Times(1).
			Return(nil, s.k8sNotFoundError()),
		s.mockServices.EXPECT().Update(basicHeadlessServiceArg).Times(1).
			Return(nil, s.k8sNotFoundError()),
		s.mockServices.EXPECT().Create(basicHeadlessServiceArg).Times(1).
			Return(nil, nil),
		s.mockStorageClass.EXPECT().Get("test-workload-storage", v1.GetOptions{IncludeUninitialized: false}).Times(1).
			Return(nil, s.k8sNotFoundError()),
		s.mockStorageClass.EXPECT().Get("workload-storage", v1.GetOptions{IncludeUninitialized: false}).Times(1).
			Return(&storagev1.StorageClass{ObjectMeta: v1.ObjectMeta{Name: "workload-storage"}}, nil),
		s.mockStatefulSets.EXPECT().Update(statefulSetArg).Times(1).
			Return(nil, s.k8sNotFoundError()),
		s.mockStatefulSets.EXPECT().Create(statefulSetArg).Times(1).
			Return(nil, nil),
	)

	params := &caas.ServiceParams{
		PodSpec: basicPodSpec,
		Filesystems: []storage.KubernetesFilesystemParams{{
			StorageName: "database",
			Size:        100,
			Provider:    "kubernetes",
			Attachment: &storage.KubernetesFilesystemAttachmentParams{
				Path: "path/to/here",
			},
			Attributes:   map[string]interface{}{"storage-class": "workload-storage"},
			ResourceTags: map[string]string{"foo": "bar"},
		}},
		Constraints: constraints.MustParse(`tags=foo=a|b|c,^bar=d|e|f,^foo=g|h`),
	}
	err = s.broker.EnsureService("app-name", nil, params, 2, application.ConfigAttributes{
		"kubernetes-service-type":            "nodeIP",
		"kubernetes-service-loadbalancer-ip": "10.0.0.1",
		"kubernetes-service-externalname":    "ext-name",
	})
	c.Assert(err, jc.ErrorIsNil)
}

func (s *K8sBrokerSuite) TestEnsureServiceWithZones(c *gc.C) {
	ctrl := s.setupController(c)
	defer ctrl.Finish()

	basicPodSpec := getBasicPodspec()
	workloadSpec, err := provider.PrepareWorkloadSpec("app-name", "app-name", basicPodSpec)
	c.Assert(err, jc.ErrorIsNil)
	podSpec := provider.PodSpec(workloadSpec)
	podSpec.Containers[0].VolumeMounts = []core.VolumeMount{{
		Name:      "database-appuuid",
		MountPath: "path/to/here",
	}}
	podSpec.Affinity = &core.Affinity{
		NodeAffinity: &core.NodeAffinity{
			RequiredDuringSchedulingIgnoredDuringExecution: &core.NodeSelector{
				NodeSelectorTerms: []core.NodeSelectorTerm{{
					MatchExpressions: []core.NodeSelectorRequirement{{
						Key:      "failure-domain.beta.kubernetes.io/zone",
						Operator: core.NodeSelectorOpIn,
						Values:   []string{"a", "b", "c"},
					}},
				}},
			},
		},
	}
	statefulSetArg := unitStatefulSetArg(2, "workload-storage", podSpec)

	gomock.InOrder(
		s.mockStatefulSets.EXPECT().Get("juju-operator-app-name", v1.GetOptions{IncludeUninitialized: true}).Times(1).
			Return(nil, s.k8sNotFoundError()),
		s.mockSecrets.EXPECT().Update(s.secretArg(c, nil)).Times(1).
			Return(nil, nil),
		s.mockStatefulSets.EXPECT().Get("app-name", v1.GetOptions{IncludeUninitialized: true}).Times(1).
			Return(&appsv1.StatefulSet{ObjectMeta: v1.ObjectMeta{Annotations: map[string]string{"juju-app-uuid": "appuuid"}}}, nil),
		s.mockServices.EXPECT().Get("app-name", v1.GetOptions{IncludeUninitialized: true}).Times(1).
			Return(nil, s.k8sNotFoundError()),
		s.mockServices.EXPECT().Update(basicServiceArg).Times(1).
			Return(nil, s.k8sNotFoundError()),
		s.mockServices.EXPECT().Create(basicServiceArg).Times(1).
			Return(nil, nil),
		s.mockServices.EXPECT().Get("app-name-endpoints", v1.GetOptions{IncludeUninitialized: true}).Times(1).
			Return(nil, s.k8sNotFoundError()),
		s.mockServices.EXPECT().Update(basicHeadlessServiceArg).Times(1).
			Return(nil, s.k8sNotFoundError()),
		s.mockServices.EXPECT().Create(basicHeadlessServiceArg).Times(1).
			Return(nil, nil),
		s.mockStorageClass.EXPECT().Get("test-workload-storage", v1.GetOptions{IncludeUninitialized: false}).Times(1).
			Return(nil, s.k8sNotFoundError()),
		s.mockStorageClass.EXPECT().Get("workload-storage", v1.GetOptions{IncludeUninitialized: false}).Times(1).
			Return(&storagev1.StorageClass{ObjectMeta: v1.ObjectMeta{Name: "workload-storage"}}, nil),
		s.mockStatefulSets.EXPECT().Update(statefulSetArg).Times(1).
			Return(nil, s.k8sNotFoundError()),
		s.mockStatefulSets.EXPECT().Create(statefulSetArg).Times(1).
			Return(nil, nil),
	)

	params := &caas.ServiceParams{
		PodSpec: basicPodSpec,
		Filesystems: []storage.KubernetesFilesystemParams{{
			StorageName: "database",
			Size:        100,
			Provider:    "kubernetes",
			Attachment: &storage.KubernetesFilesystemAttachmentParams{
				Path: "path/to/here",
			},
			Attributes:   map[string]interface{}{"storage-class": "workload-storage"},
			ResourceTags: map[string]string{"foo": "bar"},
		}},
		Constraints: constraints.MustParse(`zones=a,b,c`),
	}
	err = s.broker.EnsureService("app-name", nil, params, 2, application.ConfigAttributes{
		"kubernetes-service-type":            "nodeIP",
		"kubernetes-service-loadbalancer-ip": "10.0.0.1",
		"kubernetes-service-externalname":    "ext-name",
	})
	c.Assert(err, jc.ErrorIsNil)
}

func (s *K8sBrokerSuite) TestOperator(c *gc.C) {
	ctrl := s.setupController(c)
	defer ctrl.Finish()

	opPod := core.Pod{
		ObjectMeta: v1.ObjectMeta{
			Name: "test-operator",
		},
		Status: core.PodStatus{
			Phase:   core.PodPending,
			Message: "test message.",
		},
	}
	gomock.InOrder(
		s.mockPods.EXPECT().List(v1.ListOptions{LabelSelector: "juju-operator==test"}).Times(1).
			Return(&core.PodList{Items: []core.Pod{opPod}}, nil),
	)

	operator, err := s.broker.Operator("test")
	c.Assert(err, jc.ErrorIsNil)

	c.Assert(operator.Status.Status, gc.Equals, status.Allocating)
	c.Assert(operator.Status.Message, gc.Equals, "test message.")
}

func (s *K8sBrokerSuite) TestOperatorNoPodFound(c *gc.C) {
	ctrl := s.setupController(c)
	defer ctrl.Finish()

	gomock.InOrder(
		s.mockPods.EXPECT().List(v1.ListOptions{LabelSelector: "juju-operator==test"}).Times(1).
			Return(&core.PodList{Items: []core.Pod{}}, nil),
	)

	_, err := s.broker.Operator("test")
	c.Assert(err, gc.ErrorMatches, "operator pod for application \"test\" not found")
}

func (s *K8sBrokerSuite) TestWatchService(c *gc.C) {
	ctrl := s.setupController(c)
	defer ctrl.Finish()

	ssWatcher := watch.NewRaceFreeFake()
	deployWatcher := watch.NewRaceFreeFake()

	gomock.InOrder(
		s.mockStatefulSets.EXPECT().Watch(v1.ListOptions{
			LabelSelector: "juju-app==test",
			Watch:         true,
		}).Return(ssWatcher, nil),
		s.mockDeployments.EXPECT().Watch(v1.ListOptions{
			LabelSelector: "juju-app==test",
			Watch:         true,
		}).Return(deployWatcher, nil),
	)

	w, err := s.broker.WatchService("test")
	c.Assert(err, jc.ErrorIsNil)

	// Send an event to one of the watchers; multi-watcher should fire.
	ss := &apps.StatefulSet{ObjectMeta: v1.ObjectMeta{Name: "test"}}
	go func(w *watch.RaceFreeFakeWatcher, clk *testclock.Clock) {
		if !w.IsStopped() {
			clk.WaitAdvance(time.Second, testing.ShortWait, 1)
			w.Modify(ss)
		}
	}(ssWatcher, s.clock)

	select {
	case _, ok := <-w.Changes():
		c.Assert(ok, jc.IsTrue)
	case <-time.After(testing.LongWait):
		c.Fatal("timed out waiting for event")
	}
}

func (s *K8sBrokerSuite) TestUpgradeController(c *gc.C) {
	ctrl := s.setupController(c)
	defer ctrl.Finish()

	ss := apps.StatefulSet{
		ObjectMeta: v1.ObjectMeta{
			Name: "controller",
			Annotations: map[string]string{
				"juju-version": "1.1.1",
			},
			Labels: map[string]string{"juju-operator": "controller"},
		},
		Spec: apps.StatefulSetSpec{
			Template: core.PodTemplateSpec{
				ObjectMeta: v1.ObjectMeta{
					Annotations: map[string]string{
						"juju-version": "1.1.1",
					},
				},
				Spec: core.PodSpec{
					Containers: []core.Container{
						{Image: "foo"},
						{Image: "jujud-operator:1.1.1"},
					},
				},
			},
		},
	}
	updated := ss
	updated.Annotations["juju-version"] = "6.6.6"
	updated.Spec.Template.Annotations["juju-version"] = "6.6.6"
	updated.Spec.Template.Spec.Containers[1].Image = "juju-operator:6.6.6"
	gomock.InOrder(
		s.mockStatefulSets.EXPECT().Get("controller", v1.GetOptions{IncludeUninitialized: true}).Times(1).
			Return(&ss, nil),
		s.mockStatefulSets.EXPECT().Update(&updated).Times(1).
			Return(nil, nil),
	)

	err := s.broker.Upgrade("controller", version.MustParse("6.6.6"))
	c.Assert(err, jc.ErrorIsNil)
}

func (s *K8sBrokerSuite) TestUpgradeOperator(c *gc.C) {
	ctrl := s.setupController(c)
	defer ctrl.Finish()

	ss := apps.StatefulSet{
		ObjectMeta: v1.ObjectMeta{
			Name: "test-app-operator",
			Annotations: map[string]string{
				"juju-version": "1.1.1",
			},
			Labels: map[string]string{"juju-app": "test-app"},
		},
		Spec: apps.StatefulSetSpec{
			Template: core.PodTemplateSpec{
				ObjectMeta: v1.ObjectMeta{
					Annotations: map[string]string{
						"juju-version": "1.1.1",
					},
				},
				Spec: core.PodSpec{
					Containers: []core.Container{
						{Image: "foo"},
						{Image: "jujud-operator:1.1.1"},
					},
				},
			},
		},
	}
	updated := ss
	updated.Annotations["juju-version"] = "6.6.6"
	updated.Spec.Template.Annotations["juju-version"] = "6.6.6"
	updated.Spec.Template.Spec.Containers[1].Image = "juju-operator:6.6.6"
	gomock.InOrder(
		s.mockStatefulSets.EXPECT().Get("juju-operator-test-app", v1.GetOptions{IncludeUninitialized: true}).Times(1).
			Return(nil, s.k8sNotFoundError()),
		s.mockStatefulSets.EXPECT().Get("test-app-operator", v1.GetOptions{IncludeUninitialized: true}).Times(1).
			Return(&ss, nil),
		s.mockStatefulSets.EXPECT().Update(&updated).Times(1).
			Return(nil, nil),
	)

	err := s.broker.Upgrade("test-app", version.MustParse("6.6.6"))
	c.Assert(err, jc.ErrorIsNil)
}

func (s *K8sBrokerSuite) TestUpgradeNotSupported(c *gc.C) {
	ctrl := s.setupController(c)
	defer ctrl.Finish()

	gomock.InOrder(
		s.mockStatefulSets.EXPECT().Get("juju-operator-test-app", v1.GetOptions{IncludeUninitialized: true}).Times(1).
			Return(nil, s.k8sNotFoundError()),
		s.mockStatefulSets.EXPECT().Get("test-app-operator", v1.GetOptions{IncludeUninitialized: true}).Times(1).
			Return(nil, s.k8sNotFoundError()),
	)

	err := s.broker.Upgrade("test-app", version.MustParse("6.6.6"))
	c.Assert(err, jc.Satisfies, errors.IsNotSupported)
}<|MERGE_RESOLUTION|>--- conflicted
+++ resolved
@@ -260,7 +260,6 @@
 	})
 }
 
-<<<<<<< HEAD
 func getBasicPodspec() *specs.PodSpec {
 	pSpecs := &specs.PodSpec{}
 	pSpecs.Containers = []specs.ContainerSpec{{
@@ -275,6 +274,7 @@
 			"restricted": "'yes'",
 			"bar":        true,
 			"switch":     "on",
+			"brackets":   `'["hello", "world"]'`,
 		},
 	}, {
 		Name:  "test2",
@@ -282,30 +282,6 @@
 		Image: "juju/image2",
 	}}
 	return pSpecs
-=======
-func getBasicPodspec() *caas.PodSpec {
-	return &caas.PodSpec{
-		Containers: []caas.ContainerSpec{{
-			Name:         "test",
-			Ports:        []caas.ContainerPort{{ContainerPort: 80, Protocol: "TCP"}},
-			ImageDetails: caas.ImageDetails{ImagePath: "juju/image", Username: "fred", Password: "secret"},
-			Command:      []string{"sh", "-c"},
-			Args:         []string{"doIt", "--debug"},
-			WorkingDir:   "/path/to/here",
-			Config: map[string]interface{}{
-				"foo":        "bar",
-				"restricted": "'yes'",
-				"bar":        true,
-				"switch":     "on",
-				"brackets":   `'["hello", "world"]'`,
-			},
-		}, {
-			Name:  "test2",
-			Ports: []caas.ContainerPort{{ContainerPort: 8080, Protocol: "TCP", Name: "fred"}},
-			Image: "juju/image2",
-		}},
-	}
->>>>>>> 8ab156d3
 }
 
 var operatorPodspec = core.PodSpec{
