#!/usr/bin/env python

from argparse import ArgumentParser
from copy import deepcopy
import logging
import sys

import yaml

from jujupy import (
    EnvJujuClient,
    get_client_class,
    JujuData,
    )
from utility import (
    add_arg_juju_bin,
    JujuAssertionError,
    temp_dir,
    )


def assess_cloud(client, cloud_name, example_cloud):
    clouds = client.env.read_clouds()
    if len(clouds['clouds']) > 0:
        raise AssertionError('Clouds already present!')
<<<<<<< HEAD
    client.env.clouds['clouds'].update({cloud_name: deepcopy(example_cloud)})
    client.add_cloud_interactive(cloud_name)
=======
    client.add_cloud_interactive('foo', example_cloud)
>>>>>>> f5a25396
    clouds = client.env.read_clouds()
    if len(clouds['clouds']) == 0:
        raise JujuAssertionError('Clouds missing!')
    if clouds['clouds'].keys() != [cloud_name]:
        raise JujuAssertionError('Name mismatch')
    if clouds['clouds'][cloud_name] != example_cloud:
        sys.stderr.write('\nExpected:\n')
        yaml.dump(example_cloud, sys.stderr)
        sys.stderr.write('\nActual:\n')
        yaml.dump(clouds['clouds'][cloud_name], sys.stderr)
        raise JujuAssertionError('Cloud mismatch')


def iter_clouds(clouds):
    for cloud_name, cloud in clouds.items():
        yield cloud_name, cloud_name, cloud

    for cloud_name, cloud in clouds.items():
        yield 'long-name-{}'.format(cloud_name), 'A' * 4096, cloud

        if 'endpoint' in cloud:
            variant = deepcopy(cloud)
            variant['endpoint'] = 'A' * 4096
            if variant['type'] == 'vsphere':
                for region in variant['regions'].values():
                    region['endpoint'] = variant['endpoint']
            variant_name = 'long-endpoint-{}'.format(cloud_name)
            yield variant_name, cloud_name, variant

        for region_name in variant.get('regions', {}).keys():
            if variant['type'] != 'vsphere':
                variant = deepcopy(cloud)
                region = variant['regions'][region_name]
                region['endpoint'] = 'A' * 4096
                variant_name = 'long-endpoint{}-{}'.format(cloud_name,
                                                           region_name)
                yield variant_name, cloud_name, variant


def assess_all_clouds(client, clouds):
    succeeded = set()
    failed = set()
    client.env.load_yaml()
    for cloud_label, cloud_name, cloud in iter_clouds(clouds):
        sys.stdout.write('Testing {}.\n'.format(cloud_label))
        try:
            assess_cloud(client, cloud_name, cloud)
        except Exception as e:
            logging.exception(e)
            failed.add(cloud_label)
        else:
            succeeded.add(cloud_label)
        finally:
            client.env.clouds = {'clouds': {}}
            client.env.dump_yaml(client.env.juju_home, {})
    return succeeded, failed


def write_status(status, tests):
    if len(tests) == 0:
        test_str = 'none'
    else:
        test_str = ', '.join(sorted(tests))
    sys.stdout.write('{}: {}\n'.format(status, test_str))


def parse_args():
    parser = ArgumentParser()
    parser.add_argument('example_clouds',
                        help='A clouds.yaml file to use for testing.')
    add_arg_juju_bin(parser)
    return parser.parse_args()


def main():
    args = parse_args()
    juju_bin = args.juju_bin
    version = EnvJujuClient.get_version(juju_bin)
    client_class = get_client_class(version)
    if client_class.config_class is not JujuData:
        logging.warn('This test does not support old jujus.')
    with open(args.example_clouds) as f:
        clouds = yaml.safe_load(f)['clouds']
    with temp_dir() as juju_home:
        env = JujuData('foo', config=None, juju_home=juju_home)
        client = client_class(env, version, juju_bin)
        succeeded, failed = assess_all_clouds(client, clouds)
    write_status('Succeeded', succeeded)
    write_status('Failed', failed)


if __name__ == '__main__':
    main()<|MERGE_RESOLUTION|>--- conflicted
+++ resolved
@@ -23,12 +23,7 @@
     clouds = client.env.read_clouds()
     if len(clouds['clouds']) > 0:
         raise AssertionError('Clouds already present!')
-<<<<<<< HEAD
-    client.env.clouds['clouds'].update({cloud_name: deepcopy(example_cloud)})
-    client.add_cloud_interactive(cloud_name)
-=======
-    client.add_cloud_interactive('foo', example_cloud)
->>>>>>> f5a25396
+    client.add_cloud_interactive(cloud_name, example_cloud)
     clouds = client.env.read_clouds()
     if len(clouds['clouds']) == 0:
         raise JujuAssertionError('Clouds missing!')
