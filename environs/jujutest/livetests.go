// Copyright 2011, 2012, 2013 Canonical Ltd.
// Licensed under the AGPLv3, see LICENCE file for details.

package jujutest

import (
	"bytes"
	"fmt"
	"io"
	"io/ioutil"
	"strings"
	"time"

	gc "launchpad.net/gocheck"

	"launchpad.net/juju-core/charm"
	"launchpad.net/juju-core/constraints"
	"launchpad.net/juju-core/environs"
	"launchpad.net/juju-core/environs/bootstrap"
	"launchpad.net/juju-core/environs/config"
	"launchpad.net/juju-core/environs/configstore"
	"launchpad.net/juju-core/environs/storage"
	"launchpad.net/juju-core/environs/sync"
	envtesting "launchpad.net/juju-core/environs/testing"
	envtools "launchpad.net/juju-core/environs/tools"
	"launchpad.net/juju-core/errors"
	"launchpad.net/juju-core/instance"
	"launchpad.net/juju-core/juju"
	"launchpad.net/juju-core/juju/testing"
	"launchpad.net/juju-core/provider"
	"launchpad.net/juju-core/provider/dummy"
	"launchpad.net/juju-core/state"
	"launchpad.net/juju-core/state/api"
	statetesting "launchpad.net/juju-core/state/testing"
	coretesting "launchpad.net/juju-core/testing"
	jc "launchpad.net/juju-core/testing/checkers"
	"launchpad.net/juju-core/testing/testbase"
	coretools "launchpad.net/juju-core/tools"
	"launchpad.net/juju-core/utils"
	"launchpad.net/juju-core/version"
)

// LiveTests contains tests that are designed to run against a live server
// (e.g. Amazon EC2).  The Environ is opened once only for all the tests
// in the suite, stored in Env, and Destroyed after the suite has completed.
type LiveTests struct {
	testbase.LoggingSuite
	envtesting.ToolsFixture

	// TestConfig contains the configuration attributes for opening an environment.
	TestConfig coretesting.Attrs

	// Attempt holds a strategy for waiting until the environment
	// becomes logically consistent.
	Attempt utils.AttemptStrategy

	// CanOpenState should be true if the testing environment allows
	// the state to be opened after bootstrapping.
	CanOpenState bool

	// HasProvisioner should be true if the environment has
	// a provisioning agent.
	HasProvisioner bool

	// Env holds the currently opened environment.
	// This is set by PrepareOnce and BootstrapOnce.
	Env environs.Environ

	// ConfigStore holds the configuration storage
	// used when preparing the environment.
	// This is initialized by SetUpSuite.
	ConfigStore configstore.Storage

	prepared     bool
	bootstrapped bool
}

func (t *LiveTests) SetUpSuite(c *gc.C) {
	t.LoggingSuite.SetUpSuite(c)
<<<<<<< HEAD
	t.prepare(c)
}

func (t *LiveTests) prepare(c *C) {
	cfg, err := config.New(config.NoDefaults, t.TestConfig)
	c.Assert(err, IsNil, Commentf("config %#v", t.TestConfig))
	e, err := environs.Prepare(cfg)
	c.Assert(err, IsNil, Commentf("opening environ %#v", t.TestConfig))
	c.Assert(e, NotNil)
	t.Env = e
	c.Logf("environment configuration: %#v", publicAttrs(e))
=======
	t.ConfigStore = configstore.NewMem()
>>>>>>> 303e8f81
}

func (t *LiveTests) SetUpTest(c *gc.C) {
	t.LoggingSuite.SetUpTest(c)
	t.ToolsFixture.SetUpTest(c)
}

func publicAttrs(e environs.Environ) map[string]interface{} {
	cfg := e.Config()
	secrets, err := e.Provider().SecretAttrs(cfg)
	if err != nil {
		panic(err)
	}
	attrs := cfg.AllAttrs()
	for attr := range secrets {
		delete(attrs, attr)
	}
	return attrs
}

func (t *LiveTests) TearDownSuite(c *gc.C) {
	if t.Env != nil {
		t.Destroy(c)
	}
	t.LoggingSuite.TearDownSuite(c)
}

func (t *LiveTests) TearDownTest(c *gc.C) {
	t.ToolsFixture.TearDownTest(c)
	t.LoggingSuite.TearDownTest(c)
}

// PrepareOnce ensures that the environment is
// available and prepared. It sets t.Env appropriately.
func (t *LiveTests) PrepareOnce(c *gc.C) {
	if t.prepared {
		return
	}
	cfg, err := config.New(config.NoDefaults, t.TestConfig)
	c.Assert(err, gc.IsNil)
	e, err := environs.Prepare(cfg, t.ConfigStore)
	c.Assert(err, gc.IsNil, gc.Commentf("preparing environ %#v", t.TestConfig))
	c.Assert(e, gc.NotNil)
	t.Env = e
	t.prepared = true
}

func (t *LiveTests) BootstrapOnce(c *gc.C) {
	if t.bootstrapped {
		return
	}
<<<<<<< HEAD
	if t.Env == nil {
		t.prepare(c)
	}
=======
	t.PrepareOnce(c)
>>>>>>> 303e8f81
	// We only build and upload tools if there will be a state agent that
	// we could connect to (actual live tests, rather than local-only)
	cons := constraints.MustParse("mem=2G")
	if t.CanOpenState {
		_, err := sync.Upload(t.Env.Storage(), nil, config.DefaultSeries)
		c.Assert(err, gc.IsNil)
	}
	err := bootstrap.Bootstrap(t.Env, cons)
	c.Assert(err, gc.IsNil)
	t.bootstrapped = true
}

<<<<<<< HEAD
func (t *LiveTests) Destroy(c *C) {
	if t.Env != nil {
		err := t.Env.Destroy(nil)
		c.Assert(err, IsNil)
		t.Env = nil
	}
=======
func (t *LiveTests) Destroy(c *gc.C) {
	err := environs.Destroy(t.Env, t.ConfigStore)
	c.Assert(err, gc.IsNil)
>>>>>>> 303e8f81
	t.bootstrapped = false
	t.prepared = false
	t.Env = nil
}

// TestStartStop is similar to Tests.TestStartStop except
// that it does not assume a pristine environment.
func (t *LiveTests) TestStartStop(c *gc.C) {
	t.PrepareOnce(c)

	inst, _ := testing.StartInstance(c, t.Env, "0")
	c.Assert(inst, gc.NotNil)
	id0 := inst.Id()

	insts, err := t.Env.Instances([]instance.Id{id0, id0})
	c.Assert(err, gc.IsNil)
	c.Assert(insts, gc.HasLen, 2)
	c.Assert(insts[0].Id(), gc.Equals, id0)
	c.Assert(insts[1].Id(), gc.Equals, id0)

	// Asserting on the return of AllInstances makes the test fragile,
	// as even comparing the before and after start values can be thrown
	// off if other instances have been created or destroyed in the same
	// time frame. Instead, just check the instance we created exists.
	insts, err = t.Env.AllInstances()
	c.Assert(err, gc.IsNil)
	found := false
	for _, inst := range insts {
		if inst.Id() == id0 {
			c.Assert(found, gc.Equals, false, gc.Commentf("%v", insts))
			found = true
		}
	}
	c.Assert(found, gc.Equals, true, gc.Commentf("expected %v in %v", inst, insts))

	dns, err := inst.WaitDNSName()
	c.Assert(err, gc.IsNil)
	c.Assert(dns, gc.Not(gc.Equals), "")

	insts, err = t.Env.Instances([]instance.Id{id0, ""})
	c.Assert(err, gc.Equals, environs.ErrPartialInstances)
	c.Assert(insts, gc.HasLen, 2)
	c.Check(insts[0].Id(), gc.Equals, id0)
	c.Check(insts[1], gc.IsNil)

	err = t.Env.StopInstances([]instance.Instance{inst})
	c.Assert(err, gc.IsNil)

	// The machine may not be marked as shutting down
	// immediately. Repeat a few times to ensure we get the error.
	for a := t.Attempt.Start(); a.Next(); {
		insts, err = t.Env.Instances([]instance.Id{id0})
		if err != nil {
			break
		}
	}
	c.Assert(err, gc.Equals, environs.ErrNoInstances)
	c.Assert(insts, gc.HasLen, 0)
}

func (t *LiveTests) TestPorts(c *gc.C) {
	t.PrepareOnce(c)

	inst1, _ := testing.StartInstance(c, t.Env, "1")
	c.Assert(inst1, gc.NotNil)
	defer t.Env.StopInstances([]instance.Instance{inst1})
	ports, err := inst1.Ports("1")
	c.Assert(err, gc.IsNil)
	c.Assert(ports, gc.HasLen, 0)

	inst2, _ := testing.StartInstance(c, t.Env, "2")
	c.Assert(inst2, gc.NotNil)
	ports, err = inst2.Ports("2")
	c.Assert(err, gc.IsNil)
	c.Assert(ports, gc.HasLen, 0)
	defer t.Env.StopInstances([]instance.Instance{inst2})

	// Open some ports and check they're there.
	err = inst1.OpenPorts("1", []instance.Port{{"udp", 67}, {"tcp", 45}})
	c.Assert(err, gc.IsNil)
	ports, err = inst1.Ports("1")
	c.Assert(err, gc.IsNil)
	c.Assert(ports, gc.DeepEquals, []instance.Port{{"tcp", 45}, {"udp", 67}})
	ports, err = inst2.Ports("2")
	c.Assert(err, gc.IsNil)
	c.Assert(ports, gc.HasLen, 0)

	err = inst2.OpenPorts("2", []instance.Port{{"tcp", 89}, {"tcp", 45}})
	c.Assert(err, gc.IsNil)

	// Check there's no crosstalk to another machine
	ports, err = inst2.Ports("2")
	c.Assert(err, gc.IsNil)
	c.Assert(ports, gc.DeepEquals, []instance.Port{{"tcp", 45}, {"tcp", 89}})
	ports, err = inst1.Ports("1")
	c.Assert(err, gc.IsNil)
	c.Assert(ports, gc.DeepEquals, []instance.Port{{"tcp", 45}, {"udp", 67}})

	// Check that opening the same port again is ok.
	oldPorts, err := inst2.Ports("2")
	c.Assert(err, gc.IsNil)
	err = inst2.OpenPorts("2", []instance.Port{{"tcp", 45}})
	c.Assert(err, gc.IsNil)
	ports, err = inst2.Ports("2")
	c.Assert(err, gc.IsNil)
	c.Assert(ports, gc.DeepEquals, oldPorts)

	// Check that opening the same port again and another port is ok.
	err = inst2.OpenPorts("2", []instance.Port{{"tcp", 45}, {"tcp", 99}})
	c.Assert(err, gc.IsNil)
	ports, err = inst2.Ports("2")
	c.Assert(err, gc.IsNil)
	c.Assert(ports, gc.DeepEquals, []instance.Port{{"tcp", 45}, {"tcp", 89}, {"tcp", 99}})

	err = inst2.ClosePorts("2", []instance.Port{{"tcp", 45}, {"tcp", 99}})
	c.Assert(err, gc.IsNil)

	// Check that we can close ports and that there's no crosstalk.
	ports, err = inst2.Ports("2")
	c.Assert(err, gc.IsNil)
	c.Assert(ports, gc.DeepEquals, []instance.Port{{"tcp", 89}})
	ports, err = inst1.Ports("1")
	c.Assert(err, gc.IsNil)
	c.Assert(ports, gc.DeepEquals, []instance.Port{{"tcp", 45}, {"udp", 67}})

	// Check that we can close multiple ports.
	err = inst1.ClosePorts("1", []instance.Port{{"tcp", 45}, {"udp", 67}})
	c.Assert(err, gc.IsNil)
	ports, err = inst1.Ports("1")
	c.Assert(ports, gc.HasLen, 0)

	// Check that we can close ports that aren't there.
	err = inst2.ClosePorts("2", []instance.Port{{"tcp", 111}, {"udp", 222}})
	c.Assert(err, gc.IsNil)
	ports, err = inst2.Ports("2")
	c.Assert(ports, gc.DeepEquals, []instance.Port{{"tcp", 89}})

	// Check errors when acting on environment.
	err = t.Env.OpenPorts([]instance.Port{{"tcp", 80}})
	c.Assert(err, gc.ErrorMatches, `invalid firewall mode "instance" for opening ports on environment`)

	err = t.Env.ClosePorts([]instance.Port{{"tcp", 80}})
	c.Assert(err, gc.ErrorMatches, `invalid firewall mode "instance" for closing ports on environment`)

	_, err = t.Env.Ports()
	c.Assert(err, gc.ErrorMatches, `invalid firewall mode "instance" for retrieving ports from environment`)
}

func (t *LiveTests) TestGlobalPorts(c *gc.C) {
	t.PrepareOnce(c)

	// Change configuration.
	oldConfig := t.Env.Config()
	defer func() {
		err := t.Env.SetConfig(oldConfig)
		c.Assert(err, gc.IsNil)
	}()

	attrs := t.Env.Config().AllAttrs()
	attrs["firewall-mode"] = "global"
	newConfig, err := t.Env.Config().Apply(attrs)
	c.Assert(err, gc.IsNil)
	err = t.Env.SetConfig(newConfig)
	c.Assert(err, gc.IsNil)

	// Create instances and check open ports on both instances.
	inst1, _ := testing.StartInstance(c, t.Env, "1")
	defer t.Env.StopInstances([]instance.Instance{inst1})
	ports, err := t.Env.Ports()
	c.Assert(err, gc.IsNil)
	c.Assert(ports, gc.HasLen, 0)

	inst2, _ := testing.StartInstance(c, t.Env, "2")
	ports, err = t.Env.Ports()
	c.Assert(err, gc.IsNil)
	c.Assert(ports, gc.HasLen, 0)
	defer t.Env.StopInstances([]instance.Instance{inst2})

	err = t.Env.OpenPorts([]instance.Port{{"udp", 67}, {"tcp", 45}, {"tcp", 89}, {"tcp", 99}})
	c.Assert(err, gc.IsNil)

	ports, err = t.Env.Ports()
	c.Assert(err, gc.IsNil)
	c.Assert(ports, gc.DeepEquals, []instance.Port{{"tcp", 45}, {"tcp", 89}, {"tcp", 99}, {"udp", 67}})

	// Check closing some ports.
	err = t.Env.ClosePorts([]instance.Port{{"tcp", 99}, {"udp", 67}})
	c.Assert(err, gc.IsNil)

	ports, err = t.Env.Ports()
	c.Assert(err, gc.IsNil)
	c.Assert(ports, gc.DeepEquals, []instance.Port{{"tcp", 45}, {"tcp", 89}})

	// Check that we can close ports that aren't there.
	err = t.Env.ClosePorts([]instance.Port{{"tcp", 111}, {"udp", 222}})
	c.Assert(err, gc.IsNil)

	ports, err = t.Env.Ports()
	c.Assert(err, gc.IsNil)
	c.Assert(ports, gc.DeepEquals, []instance.Port{{"tcp", 45}, {"tcp", 89}})

	// Check errors when acting on instances.
	err = inst1.OpenPorts("1", []instance.Port{{"tcp", 80}})
	c.Assert(err, gc.ErrorMatches, `invalid firewall mode "global" for opening ports on instance`)

	err = inst1.ClosePorts("1", []instance.Port{{"tcp", 80}})
	c.Assert(err, gc.ErrorMatches, `invalid firewall mode "global" for closing ports on instance`)

	_, err = inst1.Ports("1")
	c.Assert(err, gc.ErrorMatches, `invalid firewall mode "global" for retrieving ports from instance`)
}

func (t *LiveTests) TestBootstrapMultiple(c *gc.C) {
	t.BootstrapOnce(c)

	err := bootstrap.Bootstrap(t.Env, constraints.Value{})
	c.Assert(err, gc.ErrorMatches, "environment is already bootstrapped")

	c.Logf("destroy env")
	env := t.Env
	t.Destroy(c)
	env.Destroy() // Again, should work fine and do nothing.

	// check that we can bootstrap after destroy
	t.BootstrapOnce(c)
}

func (t *LiveTests) TestBootstrapAndDeploy(c *gc.C) {
	if !t.CanOpenState || !t.HasProvisioner {
		c.Skip(fmt.Sprintf("skipping provisioner test, CanOpenState: %v, HasProvisioner: %v", t.CanOpenState, t.HasProvisioner))
	}
	t.BootstrapOnce(c)

	// TODO(niemeyer): Stop growing this kitchen sink test and split it into proper parts.

	c.Logf("opening connection")
	conn, err := juju.NewConn(t.Env)
	c.Assert(err, gc.IsNil)
	defer conn.Close()

	c.Logf("opening API connection")
	apiConn, err := juju.NewAPIConn(t.Env, api.DefaultDialOpts())
	c.Assert(err, gc.IsNil)
	defer conn.Close()

	// Check that the agent version has made it through the
	// bootstrap process (it's optional in the config.Config)
	cfg, err := conn.State.EnvironConfig()
	c.Assert(err, gc.IsNil)
	agentVersion, ok := cfg.AgentVersion()
	c.Check(ok, gc.Equals, true)
	c.Check(agentVersion, gc.Equals, version.Current.Number)

	// Check that the constraints have been set in the environment.
	cons, err := conn.State.EnvironConstraints()
	c.Assert(err, gc.IsNil)
	c.Assert(cons.String(), gc.Equals, "mem=2048M")

	// Wait for machine agent to come up on the bootstrap
	// machine and find the deployed series from that.
	m0, err := conn.State.Machine("0")
	c.Assert(err, gc.IsNil)

	instId0, err := m0.InstanceId()
	c.Assert(err, gc.IsNil)

	// Check that the API connection is working.
	status, err := apiConn.State.Client().Status()
	c.Assert(err, gc.IsNil)
	c.Assert(status.Machines["0"].InstanceId, gc.Equals, string(instId0))

	mw0 := newMachineToolWaiter(m0)
	defer mw0.Stop()

	// If the series has not been specified, we expect the most recent Ubuntu LTS release to be used.
	expectedVersion := version.Current
	expectedVersion.Series = config.DefaultSeries

	mtools0 := waitAgentTools(c, mw0, expectedVersion)

	// Create a new service and deploy a unit of it.
	c.Logf("deploying service")
	repoDir := c.MkDir()
	url := coretesting.Charms.ClonedURL(repoDir, mtools0.Version.Series, "dummy")
	sch, err := conn.PutCharm(url, &charm.LocalRepository{repoDir}, false)
	c.Assert(err, gc.IsNil)
	svc, err := conn.State.AddService("dummy", sch)
	c.Assert(err, gc.IsNil)
	units, err := conn.AddUnits(svc, 1, "")
	c.Assert(err, gc.IsNil)
	unit := units[0]

	// Wait for the unit's machine and associated agent to come up
	// and announce itself.
	mid1, err := unit.AssignedMachineId()
	c.Assert(err, gc.IsNil)
	m1, err := conn.State.Machine(mid1)
	c.Assert(err, gc.IsNil)
	mw1 := newMachineToolWaiter(m1)
	defer mw1.Stop()
	waitAgentTools(c, mw1, mtools0.Version)

	err = m1.Refresh()
	c.Assert(err, gc.IsNil)
	instId1, err := m1.InstanceId()
	c.Assert(err, gc.IsNil)
	uw := newUnitToolWaiter(unit)
	defer uw.Stop()
	utools := waitAgentTools(c, uw, expectedVersion)

	// Check that we can upgrade the environment.
	newVersion := utools.Version
	newVersion.Patch++
	t.checkUpgrade(c, conn, newVersion, mw0, mw1, uw)

	// BUG(niemeyer): Logic below is very much wrong. Must be:
	//
	// 1. EnsureDying on the unit and EnsureDying on the machine
	// 2. Unit dies by itself
	// 3. Machine removes dead unit
	// 4. Machine dies by itself
	// 5. Provisioner removes dead machine
	//

	// Now remove the unit and its assigned machine and
	// check that the PA removes it.
	c.Logf("removing unit")
	err = unit.Destroy()
	c.Assert(err, gc.IsNil)

	// Wait until unit is dead
	uwatch := unit.Watch()
	defer uwatch.Stop()
	for unit.Life() != state.Dead {
		c.Logf("waiting for unit change")
		<-uwatch.Changes()
		err := unit.Refresh()
		c.Logf("refreshed; err %v", err)
		if errors.IsNotFoundError(err) {
			c.Logf("unit has been removed")
			break
		}
		c.Assert(err, gc.IsNil)
	}
	for {
		c.Logf("destroying machine")
		err := m1.Destroy()
		if err == nil {
			break
		}
		c.Assert(err, gc.FitsTypeOf, &state.HasAssignedUnitsError{})
		time.Sleep(5 * time.Second)
		err = m1.Refresh()
		if errors.IsNotFoundError(err) {
			break
		}
		c.Assert(err, gc.IsNil)
	}
	c.Logf("waiting for instance to be removed")
	t.assertStopInstance(c, conn.Environ, instId1)
}

func (t *LiveTests) TestBootstrapVerifyStorage(c *gc.C) {
	// Bootstrap automatically verifies that storage is writable.
	t.BootstrapOnce(c)
	environ := t.Env
	stor := environ.Storage()
	reader, err := storage.Get(stor, "bootstrap-verify")
	c.Assert(err, gc.IsNil)
	defer reader.Close()
	contents, err := ioutil.ReadAll(reader)
	c.Assert(err, gc.IsNil)
	c.Check(string(contents), gc.Equals,
		"juju-core storage writing verified: ok\n")
}

func restoreBootstrapVerificationFile(c *gc.C, stor storage.Storage) {
	content := "juju-core storage writing verified: ok\n"
	contentReader := strings.NewReader(content)
	err := stor.Put("bootstrap-verify", contentReader,
		int64(len(content)))
	c.Assert(err, gc.IsNil)
}

func (t *LiveTests) TestCheckEnvironmentOnConnect(c *gc.C) {
	// When new connection is established to a bootstraped environment,
	// it is checked that we are running against a juju-core environment.
	if !t.CanOpenState {
		c.Skip("CanOpenState is false; cannot open state connection")
	}
	t.BootstrapOnce(c)

	conn, err := juju.NewConn(t.Env)
	c.Assert(err, gc.IsNil)
	conn.Close()

	apiConn, err := juju.NewAPIConn(t.Env, api.DefaultDialOpts())
	c.Assert(err, gc.IsNil)
	apiConn.Close()
}

func (t *LiveTests) TestCheckEnvironmentOnConnectNoVerificationFile(c *gc.C) {
	// When new connection is established to a bootstraped environment,
	// it is checked that we are running against a juju-core environment.
	//
	// Absence of a verification file means it is a juju-core environment
	// with an older version, which is fine.
	if !t.CanOpenState {
		c.Skip("CanOpenState is false; cannot open state connection")
	}
	t.BootstrapOnce(c)
	environ := t.Env
	stor := environ.Storage()
	err := stor.Remove("bootstrap-verify")
	c.Assert(err, gc.IsNil)
	defer restoreBootstrapVerificationFile(c, stor)

	conn, err := juju.NewConn(t.Env)
	c.Assert(err, gc.IsNil)
	conn.Close()
}

func (t *LiveTests) TestCheckEnvironmentOnConnectBadVerificationFile(c *gc.C) {
	// When new connection is established to a bootstraped environment,
	// it is checked that we are running against a juju-core environment.
	//
	// If the verification file has unexpected content, it is not
	// a juju-core environment (likely to a Python juju environment).
	if !t.CanOpenState {
		c.Skip("CanOpenState is false; cannot open state connection")
	}
	t.BootstrapOnce(c)
	environ := t.Env
	stor := environ.Storage()

	// Finally, replace the content with an arbitrary string.
	badVerificationContent := "bootstrap storage verification"
	reader := strings.NewReader(badVerificationContent)
	err := stor.Put(
		"bootstrap-verify",
		reader,
		int64(len(badVerificationContent)))
	c.Assert(err, gc.IsNil)
	defer restoreBootstrapVerificationFile(c, stor)

	// Running NewConn() should fail.
	_, err = juju.NewConn(t.Env)
	c.Assert(err, gc.Equals, environs.InvalidEnvironmentError)
}

type tooler interface {
	Life() state.Life
	AgentTools() (*coretools.Tools, error)
	Refresh() error
	String() string
}

type watcher interface {
	Stop() error
	Err() error
}

type toolsWaiter struct {
	lastTools *coretools.Tools
	// changes is a chan of struct{} so that it can
	// be used with different kinds of entity watcher.
	changes chan struct{}
	watcher watcher
	tooler  tooler
}

func newMachineToolWaiter(m *state.Machine) *toolsWaiter {
	w := m.Watch()
	waiter := &toolsWaiter{
		changes: make(chan struct{}, 1),
		watcher: w,
		tooler:  m,
	}
	go func() {
		for _ = range w.Changes() {
			waiter.changes <- struct{}{}
		}
		close(waiter.changes)
	}()
	return waiter
}

func newUnitToolWaiter(u *state.Unit) *toolsWaiter {
	w := u.Watch()
	waiter := &toolsWaiter{
		changes: make(chan struct{}, 1),
		watcher: w,
		tooler:  u,
	}
	go func() {
		for _ = range w.Changes() {
			waiter.changes <- struct{}{}
		}
		close(waiter.changes)
	}()
	return waiter
}

func (w *toolsWaiter) Stop() error {
	return w.watcher.Stop()
}

// NextTools returns the next changed tools, waiting
// until the tools are actually set.
func (w *toolsWaiter) NextTools(c *gc.C) (*coretools.Tools, error) {
	for _ = range w.changes {
		err := w.tooler.Refresh()
		if err != nil {
			return nil, fmt.Errorf("cannot refresh: %v", err)
		}
		if w.tooler.Life() == state.Dead {
			return nil, fmt.Errorf("object is dead")
		}
		tools, err := w.tooler.AgentTools()
		if errors.IsNotFoundError(err) {
			c.Logf("tools not yet set")
			continue
		}
		if err != nil {
			return nil, err
		}
		changed := w.lastTools == nil || *tools != *w.lastTools
		w.lastTools = tools
		if changed {
			return tools, nil
		}
		c.Logf("found same tools")
	}
	return nil, fmt.Errorf("watcher closed prematurely: %v", w.watcher.Err())
}

// waitAgentTools waits for the given agent
// to start and returns the tools that it is running.
func waitAgentTools(c *gc.C, w *toolsWaiter, expect version.Binary) *coretools.Tools {
	c.Logf("waiting for %v to signal agent version", w.tooler.String())
	tools, err := w.NextTools(c)
	c.Assert(err, gc.IsNil)
	c.Check(tools.Version, gc.Equals, expect)
	return tools
}

// checkUpgrade sets the environment agent version and checks that
// all the provided watchers upgrade to the requested version.
func (t *LiveTests) checkUpgrade(c *gc.C, conn *juju.Conn, newVersion version.Binary, waiters ...*toolsWaiter) {
	c.Logf("putting testing version of juju tools")
	upgradeTools, err := sync.Upload(t.Env.Storage(), &newVersion.Number, newVersion.Series)
	c.Assert(err, gc.IsNil)
	// sync.Upload always returns tools for the series on which the tests are running.
	// We are only interested in checking the version.Number below so need to fake the
	// upgraded tools series to match that of newVersion.
	upgradeTools.Version.Series = newVersion.Series

	// Check that the put version really is the version we expect.
	c.Assert(upgradeTools.Version, gc.Equals, newVersion)
	err = statetesting.SetAgentVersion(conn.State, newVersion.Number)
	c.Assert(err, gc.IsNil)

	for i, w := range waiters {
		c.Logf("waiting for upgrade of %d: %v", i, w.tooler.String())

		waitAgentTools(c, w, newVersion)
		c.Logf("upgrade %d successful", i)
	}
}

var waitAgent = utils.AttemptStrategy{
	Total: 30 * time.Second,
	Delay: 1 * time.Second,
}

func (t *LiveTests) assertStartInstance(c *gc.C, m *state.Machine) {
	// Wait for machine to get an instance id.
	for a := waitAgent.Start(); a.Next(); {
		err := m.Refresh()
		c.Assert(err, gc.IsNil)
		instId, err := m.InstanceId()
		if err != nil {
			c.Assert(err, jc.Satisfies, state.IsNotProvisionedError)
			continue
		}
		_, err = t.Env.Instances([]instance.Id{instId})
		c.Assert(err, gc.IsNil)
		return
	}
	c.Fatalf("provisioner failed to start machine after %v", waitAgent.Total)
}

func (t *LiveTests) assertStopInstance(c *gc.C, env environs.Environ, instId instance.Id) {
	var err error
	for a := waitAgent.Start(); a.Next(); {
		_, err = t.Env.Instances([]instance.Id{instId})
		if err == nil {
			continue
		}
		if err == environs.ErrNoInstances {
			return
		}
		c.Logf("error from Instances: %v", err)
	}
	c.Fatalf("provisioner failed to stop machine after %v", waitAgent.Total)
}

// assertInstanceId asserts that the machine has an instance id
// that matches that of the given instance. If the instance is nil,
// It asserts that the instance id is unset.
func assertInstanceId(c *gc.C, m *state.Machine, inst instance.Instance) {
	var wantId, gotId instance.Id
	var err error
	if inst != nil {
		wantId = inst.Id()
	}
	for a := waitAgent.Start(); a.Next(); {
		err := m.Refresh()
		c.Assert(err, gc.IsNil)
		gotId, err = m.InstanceId()
		if err != nil {
			c.Assert(err, jc.Satisfies, state.IsNotProvisionedError)
			if inst == nil {
				return
			}
			continue
		}
		break
	}
	c.Assert(err, gc.IsNil)
	c.Assert(gotId, gc.Equals, wantId)
}

// TODO check that binary data works ok?
var contents = []byte("hello\n")
var contents2 = []byte("goodbye\n\n")

func (t *LiveTests) TestFile(c *gc.C) {
	t.PrepareOnce(c)
	name := fmt.Sprint("testfile", time.Now().UnixNano())
	stor := t.Env.Storage()

	checkFileDoesNotExist(c, stor, name, t.Attempt)
	checkPutFile(c, stor, name, contents)
	checkFileHasContents(c, stor, name, contents, t.Attempt)
	checkPutFile(c, stor, name, contents2) // check that we can overwrite the file
	checkFileHasContents(c, stor, name, contents2, t.Attempt)

	// check that the listed contents include the
	// expected name.
	found := false
	var names []string
attempt:
	for a := t.Attempt.Start(); a.Next(); {
		var err error
		names, err = stor.List("")
		c.Assert(err, gc.IsNil)
		for _, lname := range names {
			if lname == name {
				found = true
				break attempt
			}
		}
	}
	if !found {
		c.Errorf("file name %q not found in file list %q", name, names)
	}
	err := stor.Remove(name)
	c.Check(err, gc.IsNil)
	checkFileDoesNotExist(c, stor, name, t.Attempt)
	// removing a file that does not exist should not be an error.
	err = stor.Remove(name)
	c.Check(err, gc.IsNil)

	// RemoveAll deletes all files from storage.
	checkPutFile(c, stor, "file-1.txt", contents)
	checkPutFile(c, stor, "file-2.txt", contents)
	err = stor.RemoveAll()
	c.Check(err, gc.IsNil)
	checkFileDoesNotExist(c, stor, "file-1.txt", t.Attempt)
	checkFileDoesNotExist(c, stor, "file-2.txt", t.Attempt)
}

// Check that we can't start an instance running tools that correspond with no
// available platform.  The first thing start instance should do is find
// appropriate envtools.
func (t *LiveTests) TestStartInstanceOnUnknownPlatform(c *gc.C) {
	t.PrepareOnce(c)
	inst, _, err := provider.StartInstance(
		t.Env, "4", "fake_nonce", "unknownseries", constraints.Value{}, testing.FakeStateInfo("4"),
		testing.FakeAPIInfo("4"))
	if inst != nil {
		err := t.Env.StopInstances([]instance.Instance{inst})
		c.Check(err, gc.IsNil)
	}
	c.Assert(inst, gc.IsNil)
	c.Assert(err, jc.Satisfies, errors.IsNotFoundError)
}

// Check that we can't start an instance with an empty nonce value.
func (t *LiveTests) TestStartInstanceWithEmptyNonceFails(c *gc.C) {
	t.PrepareOnce(c)
	inst, _, err := provider.StartInstance(
		t.Env, "4", "", config.DefaultSeries, constraints.Value{}, testing.FakeStateInfo("4"),
		testing.FakeAPIInfo("4"))
	if inst != nil {
		err := t.Env.StopInstances([]instance.Instance{inst})
		c.Check(err, gc.IsNil)
	}
	c.Assert(inst, gc.IsNil)
	c.Assert(err, gc.ErrorMatches, ".*missing machine nonce")
}

func (t *LiveTests) TestBootstrapWithDefaultSeries(c *gc.C) {
	if !t.HasProvisioner {
		c.Skip("HasProvisioner is false; cannot test deployment")
	}

	current := version.Current
	other := current
	other.Series = "quantal"
	if current == other {
		other.Series = "precise"
	}

	dummyCfg, err := config.New(config.NoDefaults, dummy.SampleConfig().Merge(coretesting.Attrs{
		"state-server": false,
		"name":         "dummy storage",
	}))
	dummyenv, err := environs.Prepare(dummyCfg, configstore.NewMem())
	c.Assert(err, gc.IsNil)
	defer dummyenv.Destroy()

	t.Destroy(c)

	attrs := t.TestConfig.Merge(coretesting.Attrs{"default-series": other.Series})
	cfg, err := config.New(config.NoDefaults, attrs)
	c.Assert(err, gc.IsNil)
	env, err := environs.Prepare(cfg, t.ConfigStore)
	c.Assert(err, gc.IsNil)
	defer environs.Destroy(env, t.ConfigStore)

	currentName := envtools.StorageName(current)
	otherName := envtools.StorageName(other)
	envStorage := env.Storage()
	dummyStorage := dummyenv.Storage()

	defer envStorage.Remove(otherName)

	_, err = sync.Upload(dummyStorage, &current.Number)
	c.Assert(err, gc.IsNil)

	// This will only work while cross-compiling across releases is safe,
	// which depends on external elements. Tends to be safe for the last
	// few releases, but we may have to refactor some day.
	err = storageCopy(dummyStorage, currentName, envStorage, otherName)
	c.Assert(err, gc.IsNil)

	err = bootstrap.Bootstrap(env, constraints.Value{})
	c.Assert(err, gc.IsNil)

	conn, err := juju.NewConn(env)
	c.Assert(err, gc.IsNil)
	defer conn.Close()

	// Wait for machine agent to come up on the bootstrap
	// machine and ensure it deployed the proper series.
	m0, err := conn.State.Machine("0")
	c.Assert(err, gc.IsNil)
	mw0 := newMachineToolWaiter(m0)
	defer mw0.Stop()

	waitAgentTools(c, mw0, other)
}

func storageCopy(source storage.Storage, sourcePath string, target storage.Storage, targetPath string) error {
	rc, err := storage.Get(source, sourcePath)
	if err != nil {
		return err
	}
	var buf bytes.Buffer
	_, err = io.Copy(&buf, rc)
	rc.Close()
	if err != nil {
		return err
	}
	return target.Put(targetPath, &buf, int64(buf.Len()))
}<|MERGE_RESOLUTION|>--- conflicted
+++ resolved
@@ -77,21 +77,7 @@
 
 func (t *LiveTests) SetUpSuite(c *gc.C) {
 	t.LoggingSuite.SetUpSuite(c)
-<<<<<<< HEAD
-	t.prepare(c)
-}
-
-func (t *LiveTests) prepare(c *C) {
-	cfg, err := config.New(config.NoDefaults, t.TestConfig)
-	c.Assert(err, IsNil, Commentf("config %#v", t.TestConfig))
-	e, err := environs.Prepare(cfg)
-	c.Assert(err, IsNil, Commentf("opening environ %#v", t.TestConfig))
-	c.Assert(e, NotNil)
-	t.Env = e
-	c.Logf("environment configuration: %#v", publicAttrs(e))
-=======
 	t.ConfigStore = configstore.NewMem()
->>>>>>> 303e8f81
 }
 
 func (t *LiveTests) SetUpTest(c *gc.C) {
@@ -143,13 +129,7 @@
 	if t.bootstrapped {
 		return
 	}
-<<<<<<< HEAD
-	if t.Env == nil {
-		t.prepare(c)
-	}
-=======
 	t.PrepareOnce(c)
->>>>>>> 303e8f81
 	// We only build and upload tools if there will be a state agent that
 	// we could connect to (actual live tests, rather than local-only)
 	cons := constraints.MustParse("mem=2G")
@@ -162,18 +142,9 @@
 	t.bootstrapped = true
 }
 
-<<<<<<< HEAD
-func (t *LiveTests) Destroy(c *C) {
-	if t.Env != nil {
-		err := t.Env.Destroy(nil)
-		c.Assert(err, IsNil)
-		t.Env = nil
-	}
-=======
 func (t *LiveTests) Destroy(c *gc.C) {
 	err := environs.Destroy(t.Env, t.ConfigStore)
 	c.Assert(err, gc.IsNil)
->>>>>>> 303e8f81
 	t.bootstrapped = false
 	t.prepared = false
 	t.Env = nil
