package jujutest

import (
	"fmt"
	. "launchpad.net/gocheck"
	"launchpad.net/juju-core/charm"
	"launchpad.net/juju-core/environs"
	"launchpad.net/juju-core/environs/config"
	"launchpad.net/juju-core/juju"
	"launchpad.net/juju-core/state"
	"launchpad.net/juju-core/testing"
	"launchpad.net/juju-core/trivial"
	"launchpad.net/juju-core/version"
	"time"
)

// TestStartStop is similar to Tests.TestStartStop except
// that it does not assume a pristine environment.
func (t *LiveTests) TestStartStop(c *C) {
	insts, err := t.Env.Instances(nil)
	c.Assert(err, IsNil)
	c.Check(insts, HasLen, 0)

	inst, err := t.Env.StartInstance(0, InvalidStateInfo, nil)
	c.Assert(err, IsNil)
	c.Assert(inst, NotNil)
	id0 := inst.Id()

	insts, err = t.Env.Instances([]string{id0, id0})
	c.Assert(err, IsNil)
	c.Assert(insts, HasLen, 2)
	c.Assert(insts[0].Id(), Equals, id0)
	c.Assert(insts[1].Id(), Equals, id0)

	insts, err = t.Env.AllInstances()
	c.Assert(err, IsNil)
	// differs from the check above because AllInstances returns
	// a set (without duplicates) containing only one instance.
	c.Assert(insts, HasLen, 1)
	c.Assert(insts[0].Id(), Equals, id0)

	dns, err := inst.WaitDNSName()
	c.Assert(err, IsNil)
	c.Assert(dns, Not(Equals), "")

	insts, err = t.Env.Instances([]string{id0, ""})
	c.Assert(err, Equals, environs.ErrPartialInstances)
	c.Assert(insts, HasLen, 2)
	c.Check(insts[0].Id(), Equals, id0)
	c.Check(insts[1], IsNil)

	err = t.Env.StopInstances([]environs.Instance{inst})
	c.Assert(err, IsNil)

	// Stopping may not be noticed at first due to eventual
	// consistency. Repeat a few times to ensure we get the error.
	for i := 0; i < 20; i++ {
		insts, err = t.Env.Instances([]string{id0})
		if err != nil {
			break
		}
		time.Sleep(0.25e9)
	}
	c.Assert(err, Equals, environs.ErrNoInstances)
	c.Assert(insts, HasLen, 0)
}

func (t *LiveTests) TestPorts(c *C) {
	inst1, err := t.Env.StartInstance(1, InvalidStateInfo, nil)
	c.Assert(err, IsNil)
	c.Assert(inst1, NotNil)
	defer t.Env.StopInstances([]environs.Instance{inst1})

	ports, err := inst1.Ports(1)
	c.Assert(err, IsNil)
	c.Assert(ports, HasLen, 0)

	inst2, err := t.Env.StartInstance(2, InvalidStateInfo, nil)
	c.Assert(err, IsNil)
	c.Assert(inst2, NotNil)
	ports, err = inst2.Ports(2)
	c.Assert(err, IsNil)
	c.Assert(ports, HasLen, 0)
	defer t.Env.StopInstances([]environs.Instance{inst2})

	// Open some ports and check they're there.
	err = inst1.OpenPorts(1, []state.Port{{"udp", 67}, {"tcp", 45}})
	c.Assert(err, IsNil)
	ports, err = inst1.Ports(1)
	c.Assert(err, IsNil)
	c.Assert(ports, DeepEquals, []state.Port{{"tcp", 45}, {"udp", 67}})
	ports, err = inst2.Ports(2)
	c.Assert(err, IsNil)
	c.Assert(ports, HasLen, 0)

	// Check there's no crosstalk to another machine
	err = inst2.OpenPorts(2, []state.Port{{"tcp", 89}, {"tcp", 45}})
	c.Assert(err, IsNil)
	ports, err = inst2.Ports(2)
	c.Assert(err, IsNil)
	c.Assert(ports, DeepEquals, []state.Port{{"tcp", 45}, {"tcp", 89}})
	ports, err = inst1.Ports(1)
	c.Assert(err, IsNil)
	c.Assert(ports, DeepEquals, []state.Port{{"tcp", 45}, {"udp", 67}})

	// Check that opening the same port again is ok.
	err = inst2.OpenPorts(2, []state.Port{{"tcp", 45}})
	c.Assert(err, IsNil)
	ports, err = inst2.Ports(2)
	c.Assert(err, IsNil)
	c.Assert(ports, DeepEquals, []state.Port{{"tcp", 45}, {"tcp", 89}})

	// Check that opening the same port again and another port is ok.
	err = inst2.OpenPorts(2, []state.Port{{"tcp", 45}, {"tcp", 99}})
	c.Assert(err, IsNil)
	ports, err = inst2.Ports(2)
	c.Assert(err, IsNil)
	c.Assert(ports, DeepEquals, []state.Port{{"tcp", 45}, {"tcp", 89}, {"tcp", 99}})

	// Check that we can close ports and that there's no crosstalk.
	err = inst2.ClosePorts(2, []state.Port{{"tcp", 45}, {"tcp", 99}})
	c.Assert(err, IsNil)
	ports, err = inst2.Ports(2)
	c.Assert(err, IsNil)
	c.Assert(ports, DeepEquals, []state.Port{{"tcp", 89}})
	ports, err = inst1.Ports(1)
	c.Assert(err, IsNil)
	c.Assert(ports, DeepEquals, []state.Port{{"tcp", 45}, {"udp", 67}})

	// Check that we can close multiple ports.
	err = inst1.ClosePorts(1, []state.Port{{"tcp", 45}, {"udp", 67}})
	c.Assert(err, IsNil)
	ports, err = inst1.Ports(1)
	c.Assert(ports, HasLen, 0)

	// Check that we can close ports that aren't there.
	err = inst2.ClosePorts(2, []state.Port{{"tcp", 111}, {"udp", 222}})
	c.Assert(err, IsNil)
	ports, err = inst2.Ports(2)
	c.Assert(ports, DeepEquals, []state.Port{{"tcp", 89}})
}

func (t *LiveTests) TestBootstrapMultiple(c *C) {
	t.BootstrapOnce(c)

	// Wait for a while to let eventual consistency catch up, hopefully.
	time.Sleep(t.ConsistencyDelay)
	err := t.Env.Bootstrap(false)
	c.Assert(err, ErrorMatches, "environment is already bootstrapped")

	c.Logf("destroy env")
	t.Destroy(c)

	// check that we can bootstrap after destroy
	t.BootstrapOnce(c)
}

func (t *LiveTests) TestBootstrapAndDeploy(c *C) {
	if !t.CanOpenState || !t.HasProvisioner {
		c.Skip(fmt.Sprintf("skipping provisioner test, CanOpenState: %v, HasProvisioner: %v", t.CanOpenState, t.HasProvisioner))
	}
	t.BootstrapOnce(c)

	// TODO(niemeyer): Stop growing this kitchen sink test and split it into proper parts.

	c.Logf("opening connection")
	conn, err := juju.NewConn(t.Env)
	c.Assert(err, IsNil)
	defer conn.Close()

	// Check that the agent version has made it through the
	// bootstrap process (it's optional in the config.Config)
	cfg, err := conn.State.EnvironConfig()
	c.Assert(err, IsNil)
	c.Check(cfg.AgentVersion(), Equals, version.Current.Number)

	// Wait for machine agent to come up on the bootstrap
	// machine and find the deployed series from that.
	// Wait for machine agent to come up on the bootstrap
	// machine and find the deployed series from that.
	m0, err := conn.State.Machine(0)
	c.Assert(err, IsNil)
	mw0 := newMachineToolWaiter(m0)
	defer mw0.Stop()

	mtools0 := waitAgentTools(c, mw0, version.Current)

	// Create a new service and deploy a unit of it.
	c.Logf("deploying service")
	repoDir := c.MkDir()
	url := testing.Charms.ClonedURL(repoDir, mtools0.Series, "dummy")
	sch, err := conn.PutCharm(url, &charm.LocalRepository{repoDir}, false)

	c.Assert(err, IsNil)
	svc, err := conn.AddService("", sch)
	c.Assert(err, IsNil)
	units, err := conn.AddUnits(svc, 1)
	c.Assert(err, IsNil)
	unit := units[0]

	// Wait for the unit's machine and associated agent to come up
	// and announce itself.
	mid1, err := unit.AssignedMachineId()
	c.Assert(err, IsNil)
	m1, err := conn.State.Machine(mid1)
	c.Assert(err, IsNil)
<<<<<<< HEAD
	mw1 := newMachineToolWaiter(m1)
	defer mw1.Stop()
	waitAgentTools(c, mw1, mtools0.Binary)
	instId1, err := mw1.tooler.(*state.Machine).InstanceId()
=======
	w1 := newMachineToolWaiter(m1)
	defer w1.Stop()
	tools1 := waitAgentTools(c, w1, tools0.Binary)

	err = m1.Refresh()
	c.Assert(err, IsNil)
	instId1, err := m1.InstanceId()
>>>>>>> 11711779
	c.Assert(err, IsNil)
	uw := newUnitToolWaiter(unit)
	defer uw.Stop()
	utools := waitAgentTools(c, uw, version.Current)

	// Check that we can upgrade the environment.
	newVersion := utools.Binary
	newVersion.Patch++
	t.checkUpgrade(c, conn, newVersion, mw0, mw1, uw)

	// BUG(niemeyer): Logic below is very much wrong. Must be:
	//
	// 1. EnsureDying on the unit and EnsureDying on the machine
	// 2. Unit dies by itself
	// 3. Machine removes dead unit
	// 4. Machine dies by itself
	// 5. Provisioner removes dead machine
	//

	// Now remove the unit and its assigned machine and
	// check that the PA removes it.
	c.Logf("removing unit")
	err = unit.EnsureDead()
	c.Assert(err, IsNil)
	err = svc.RemoveUnit(unit)
	c.Assert(err, IsNil)
<<<<<<< HEAD
	err = mw1.EnsureDead()
=======
	err = m1.EnsureDead()
>>>>>>> 11711779
	c.Assert(err, IsNil)
	err = conn.State.RemoveMachine(mid1)
	c.Assert(err, IsNil)

	c.Logf("waiting for instance to be removed")
	t.assertStopInstance(c, conn.Environ, instId1)
}

type tooler interface {
	Life() state.Life
	AgentTools() (*state.Tools, error)
	Refresh() error
	String() string
}

type watcher interface {
	Stop() error
	Err() error
}

type toolsWaiter struct {
	lastTools *state.Tools
	// changes is a chan of struct{} so that it can
	// be used with different kinds of entity watcher.
	changes chan struct{}
	watcher watcher
	tooler  tooler
}

func newMachineToolWaiter(m *state.Machine) *toolsWaiter {
	w := m.Watch()
	waiter := &toolsWaiter{
		changes: make(chan struct{}, 1),
		watcher: w,
		tooler:  m,
	}
	go func() {
		for _ = range w.Changes() {
			waiter.changes <- struct{}{}
		}
		close(waiter.changes)
	}()
	return waiter
}

<<<<<<< HEAD
func newUnitToolWaiter(u *state.Unit) *toolsWaiter {
	w := u.Watch()
	waiter := &toolsWaiter{
		changes: make(chan struct{}, 1),
		watcher: w,
		tooler: u,
	}
	go func() {
		for _ = range w.Changes() {
			waiter.changes <- struct{}{}
		}
		close(waiter.changes)
	}()
	return waiter
=======
func (w *toolsWaiter) Stop() error {
	return w.watcher.Stop()
>>>>>>> 11711779
}

// NextTools returns the next changed tools, waiting
// until the tools are actually set.
func (w *toolsWaiter) NextTools(c *C) (*state.Tools, error) {
	for _ = range w.changes {
		err := w.tooler.Refresh()
		if err != nil {
			return nil, fmt.Errorf("cannot refresh: %v", err)
		}
		if w.tooler.Life() == state.Dead {
			return nil, fmt.Errorf("object is dead")
		}
		tools, err := w.tooler.AgentTools()
		if state.IsNotFound(err) {
			c.Logf("tools not yet set")
			continue
		}
		if err != nil {
			return nil, err
		}
		changed := w.lastTools == nil || *tools != *w.lastTools
		w.lastTools = tools
		if changed {
			return tools, nil
		}
		c.Logf("found same tools")
	}
	return nil, fmt.Errorf("watcher closed prematurely: %v", w.watcher.Err())
}

// waitAgentTools waits for the given agent
// to start and returns the tools that it is running.
func waitAgentTools(c *C, w *toolsWaiter, expect version.Binary) *state.Tools {
	c.Logf("waiting for %v to signal agent version", w.tooler.String())
	tools, err := w.NextTools(c)
	c.Assert(err, IsNil)
	c.Check(tools.Binary, Equals, expect)
	return tools
}

// checkUpgrade sets the environment agent version and checks that
// all the provided watchers upgrade to the requested version.
func (t *LiveTests) checkUpgrade(c *C, conn *juju.Conn, newVersion version.Binary, waiters ...*toolsWaiter) {
	c.Logf("putting testing version of juju tools")
	upgradeTools, err := environs.PutTools(t.Env.Storage(), &newVersion)
	c.Assert(err, IsNil)

	// Check that the put version really is the version we expect.
	c.Assert(upgradeTools.Binary, Equals, newVersion)
	err = setAgentVersion(conn.State, newVersion.Number)
	c.Assert(err, IsNil)

	for i, w := range waiters {
		c.Logf("waiting for upgrade of %d: %v", i, w.tooler.String())

		waitAgentTools(c, w, newVersion)
		c.Logf("upgrade %d successful", i)
	}
}

// setAgentVersion sets the current agent version in the state's
// environment configuration.
func setAgentVersion(st *state.State, vers version.Number) error {
	cfg, err := st.EnvironConfig()
	if err != nil {
		return err
	}
	attrs := cfg.AllAttrs()
	attrs["agent-version"] = vers.String()
	cfg, err = config.New(attrs)
	if err != nil {
		panic(fmt.Errorf("config refused agent-version: %v", err))
	}
	return st.SetEnvironConfig(cfg)
}

var waitAgent = trivial.AttemptStrategy{
	Total: 30 * time.Second,
	Delay: 1 * time.Second,
}

func (t *LiveTests) assertStartInstance(c *C, m *state.Machine) {
	// Wait for machine to get an instance id.
	for a := waitAgent.Start(); a.Next(); {
		err := m.Refresh()
		c.Assert(err, IsNil)
		instId, err := m.InstanceId()
		if state.IsNotFound(err) {
			continue
		}
		c.Assert(err, IsNil)
		_, err = t.Env.Instances([]string{instId})
		c.Assert(err, IsNil)
		return
	}
	c.Fatalf("provisioner failed to start machine after %v", waitAgent.Total)
}

func (t *LiveTests) assertStopInstance(c *C, env environs.Environ, instId string) {
	var err error
	for a := waitAgent.Start(); a.Next(); {
		_, err = t.Env.Instances([]string{instId})
		if err == nil {
			continue
		}
		if err == environs.ErrNoInstances {
			return
		}
		c.Logf("error from Instances: %v", err)
	}
	c.Fatalf("provisioner failed to stop machine after %v", waitAgent.Total)
}

// assertInstanceId asserts that the machine has an instance id
// that matches that of the given instance. If the instance is nil,
// It asserts that the instance id is unset.
func assertInstanceId(c *C, m *state.Machine, inst environs.Instance) {
	var wantId, gotId string
	var err error
	if inst != nil {
		wantId = inst.Id()
	}
	for a := waitAgent.Start(); a.Next(); {
		err := m.Refresh()
		c.Assert(err, IsNil)
		gotId, err = m.InstanceId()
		if state.IsNotFound(err) {
			if inst == nil {
				return
			}
			continue
		}
		c.Assert(err, IsNil)
		break
	}
	c.Assert(err, IsNil)
	c.Assert(gotId, Equals, wantId)
}

// TODO check that binary data works ok?
var contents = []byte("hello\n")
var contents2 = []byte("goodbye\n\n")

func (t *LiveTests) TestFile(c *C) {
	name := fmt.Sprint("testfile", time.Now().UnixNano())
	storage := t.Env.Storage()

	checkFileDoesNotExist(c, storage, name)
	checkPutFile(c, storage, name, contents)
	checkFileHasContents(c, storage, name, contents)
	checkPutFile(c, storage, name, contents2) // check that we can overwrite the file
	checkFileHasContents(c, storage, name, contents2)

	// check that the listed contents include the
	// expected name.
	names, err := storage.List("")
	c.Assert(err, IsNil)
	found := false
	for _, lname := range names {
		if lname == name {
			found = true
			break
		}
	}
	if !found {
		c.Errorf("file name %q not found in file list %q", name, names)
	}

	err = storage.Remove(name)
	c.Check(err, IsNil)
	checkFileDoesNotExist(c, storage, name)
	// removing a file that does not exist should not be an error.
	err = storage.Remove(name)
	c.Check(err, IsNil)
}

// Check that we can't start an instance running tools
// that correspond with no available platform.
func (t *LiveTests) TestStartInstanceOnUnknownPlatform(c *C) {
	vers := version.Current
	// Note that we want this test to function correctly in the
	// dummy environment, so to avoid enumerating all possible
	// platforms in the dummy provider, it treats only series and/or
	// architectures with the "unknown" prefix as invalid.
	vers.Series = "unknownseries"
	vers.Arch = "unknownarch"
	name := environs.ToolsStoragePath(vers)
	storage := t.Env.Storage()
	checkPutFile(c, storage, name, []byte("fake tools on invalid series"))
	defer storage.Remove(name)

	url, err := storage.URL(name)
	c.Assert(err, IsNil)
	tools := &state.Tools{
		Binary: vers,
		URL:    url,
	}

	inst, err := t.Env.StartInstance(4, InvalidStateInfo, tools)
	if inst != nil {
		err := t.Env.StopInstances([]environs.Instance{inst})
		c.Check(err, IsNil)
	}
	c.Assert(inst, IsNil)
	c.Assert(err, ErrorMatches, "cannot find image.*")
}<|MERGE_RESOLUTION|>--- conflicted
+++ resolved
@@ -204,20 +204,13 @@
 	c.Assert(err, IsNil)
 	m1, err := conn.State.Machine(mid1)
 	c.Assert(err, IsNil)
-<<<<<<< HEAD
 	mw1 := newMachineToolWaiter(m1)
 	defer mw1.Stop()
 	waitAgentTools(c, mw1, mtools0.Binary)
-	instId1, err := mw1.tooler.(*state.Machine).InstanceId()
-=======
-	w1 := newMachineToolWaiter(m1)
-	defer w1.Stop()
-	tools1 := waitAgentTools(c, w1, tools0.Binary)
 
 	err = m1.Refresh()
 	c.Assert(err, IsNil)
 	instId1, err := m1.InstanceId()
->>>>>>> 11711779
 	c.Assert(err, IsNil)
 	uw := newUnitToolWaiter(unit)
 	defer uw.Stop()
@@ -244,11 +237,7 @@
 	c.Assert(err, IsNil)
 	err = svc.RemoveUnit(unit)
 	c.Assert(err, IsNil)
-<<<<<<< HEAD
-	err = mw1.EnsureDead()
-=======
 	err = m1.EnsureDead()
->>>>>>> 11711779
 	c.Assert(err, IsNil)
 	err = conn.State.RemoveMachine(mid1)
 	c.Assert(err, IsNil)
@@ -294,7 +283,6 @@
 	return waiter
 }
 
-<<<<<<< HEAD
 func newUnitToolWaiter(u *state.Unit) *toolsWaiter {
 	w := u.Watch()
 	waiter := &toolsWaiter{
@@ -309,10 +297,10 @@
 		close(waiter.changes)
 	}()
 	return waiter
-=======
+}
+
 func (w *toolsWaiter) Stop() error {
 	return w.watcher.Stop()
->>>>>>> 11711779
 }
 
 // NextTools returns the next changed tools, waiting
