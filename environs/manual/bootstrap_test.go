// Copyright 2013 Canonical Ltd.
// Licensed under the AGPLv3, see LICENCE file for details.

package manual

import (
	"os"

	gc "launchpad.net/gocheck"

	"launchpad.net/juju-core/environs"
	"launchpad.net/juju-core/environs/filestorage"
	"launchpad.net/juju-core/environs/storage"
	"launchpad.net/juju-core/environs/tools"
	"launchpad.net/juju-core/instance"
	"launchpad.net/juju-core/juju/testing"
	"launchpad.net/juju-core/provider"
)

type bootstrapSuite struct {
	testing.JujuConnSuite
	env *localStorageEnviron
}

var _ = gc.Suite(&bootstrapSuite{})

type localStorageEnviron struct {
	environs.Environ
	storage           storage.Storage
	storageAddr       string
	storageDir        string
	sharedStorageAddr string
	sharedStorageDir  string
}

func (e *localStorageEnviron) BootstrapStorage() (storage.Storage, error) {
	return e.storage, nil
}

func (e *localStorageEnviron) StorageAddr() string {
	return e.storageAddr
}

func (e *localStorageEnviron) StorageDir() string {
	return e.storageDir
}

func (e *localStorageEnviron) SharedStorageAddr() string {
	return e.sharedStorageAddr
}

func (e *localStorageEnviron) SharedStorageDir() string {
	return e.sharedStorageDir
}

func (s *bootstrapSuite) SetUpTest(c *gc.C) {
	s.JujuConnSuite.SetUpTest(c)
	s.env = &localStorageEnviron{
		Environ:    s.Conn.Environ,
		storageDir: c.MkDir(),
	}
	storage, err := filestorage.NewFileStorageWriter(s.env.storageDir, filestorage.UseDefaultTmpDir)
	c.Assert(err, gc.IsNil)
	s.env.storage = storage
}

func (s *bootstrapSuite) getArgs(c *gc.C) BootstrapArgs {
	hostname, err := os.Hostname()
	c.Assert(err, gc.IsNil)
	toolsList, err := tools.FindBootstrapTools(s.Conn.Environ, tools.BootstrapToolsParams{})
	c.Assert(err, gc.IsNil)
	return BootstrapArgs{
		Host:          hostname,
		DataDir:       "/var/lib/juju",
		Environ:       s.env,
		MachineId:     "0",
		PossibleTools: toolsList,
	}
}

func (s *bootstrapSuite) TestBootstrap(c *gc.C) {
	args := s.getArgs(c)
	args.Host = "ubuntu@" + args.Host

	defer fakeSSH{series: s.Conn.Environ.Config().DefaultSeries()}.install(c).Restore()
	err := Bootstrap(args)
	c.Assert(err, gc.IsNil)

	bootstrapState, err := provider.LoadState(s.env.storage)
	c.Assert(err, gc.IsNil)
	c.Assert(
		bootstrapState.StateInstances,
		gc.DeepEquals,
		[]instance.Id{BootstrapInstanceId},
	)

	// Do it all again; this should work, despite the fact that
	// there's a bootstrap state file. Existence for that is
	// checked in general bootstrap code (environs/bootstrap).
	defer fakeSSH{series: s.Conn.Environ.Config().DefaultSeries()}.install(c).Restore()
	err = Bootstrap(args)
	c.Assert(err, gc.IsNil)

	// We *do* check that the machine has no juju* upstart jobs, though.
	defer installFakeSSH(c, "", "/etc/init/jujud-machine-0.conf", 0).Restore()
	err = Bootstrap(args)
	c.Assert(err, gc.Equals, ErrProvisioned)
}

func (s *bootstrapSuite) TestBootstrapScriptFailure(c *gc.C) {
	args := s.getArgs(c)
	args.Host = "ubuntu@" + args.Host
	series := s.Conn.Environ.Config().DefaultSeries()
	defer fakeSSH{series: series, provisionAgentExitCode: 1}.install(c).Restore()
	err := Bootstrap(args)
	c.Assert(err, gc.NotNil)

	// Since the script failed, the state file should have been
	// removed from storage.
	_, err = provider.LoadState(s.env.storage)
<<<<<<< HEAD
	c.Assert(err, gc.Equals, environs.ErrNotBootstrapped)
=======
	c.Check(err, gc.Equals, environs.ErrNotBootstrapped)
>>>>>>> 824a551b
}

func (s *bootstrapSuite) TestBootstrapEmptyDataDir(c *gc.C) {
	args := s.getArgs(c)
	args.DataDir = ""
	c.Assert(Bootstrap(args), gc.ErrorMatches, "data-dir argument is empty")
}

func (s *bootstrapSuite) TestBootstrapEmptyHost(c *gc.C) {
	args := s.getArgs(c)
	args.Host = ""
	c.Assert(Bootstrap(args), gc.ErrorMatches, "host argument is empty")
}

func (s *bootstrapSuite) TestBootstrapNilEnviron(c *gc.C) {
	args := s.getArgs(c)
	args.Environ = nil
	c.Assert(Bootstrap(args), gc.ErrorMatches, "environ argument is nil")
}

func (s *bootstrapSuite) TestBootstrapInvalidMachineId(c *gc.C) {
	args := s.getArgs(c)
	args.MachineId = ""
	c.Assert(Bootstrap(args), gc.ErrorMatches, `"" is not a valid machine ID`)
	args.MachineId = "bahhumbug"
	c.Assert(Bootstrap(args), gc.ErrorMatches, `"bahhumbug" is not a valid machine ID`)
}

func (s *bootstrapSuite) TestBootstrapAlternativeMachineId(c *gc.C) {
	args := s.getArgs(c)
	args.MachineId = "1"
	defer fakeSSH{series: s.Conn.Environ.Config().DefaultSeries()}.install(c).Restore()
	c.Assert(Bootstrap(args), gc.IsNil)
}

func (s *bootstrapSuite) TestBootstrapNoMatchingTools(c *gc.C) {
	// Empty tools list.
	args := s.getArgs(c)
	args.PossibleTools = nil
	series := s.Conn.Environ.Config().DefaultSeries()
	defer fakeSSH{series: series, skipProvisionAgent: true}.install(c).Restore()
	c.Assert(Bootstrap(args), gc.ErrorMatches, "no matching tools available")

	// Non-empty list, but none that match the series/arch.
	defer fakeSSH{series: "edgy", skipProvisionAgent: true}.install(c).Restore()
	args = s.getArgs(c)
	c.Assert(Bootstrap(args), gc.ErrorMatches, "no matching tools available")
}<|MERGE_RESOLUTION|>--- conflicted
+++ resolved
@@ -118,11 +118,7 @@
 	// Since the script failed, the state file should have been
 	// removed from storage.
 	_, err = provider.LoadState(s.env.storage)
-<<<<<<< HEAD
-	c.Assert(err, gc.Equals, environs.ErrNotBootstrapped)
-=======
 	c.Check(err, gc.Equals, environs.ErrNotBootstrapped)
->>>>>>> 824a551b
 }
 
 func (s *bootstrapSuite) TestBootstrapEmptyDataDir(c *gc.C) {
