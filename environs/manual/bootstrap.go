--- conflicted
+++ resolved
@@ -81,12 +81,8 @@
 
 	// Store the state file. If provisioning fails, we'll remove the file.
 	logger.Infof("Saving bootstrap state file to bootstrap storage")
-<<<<<<< HEAD
 	bootstrapStorage := args.Environ.Storage()
-	err = provider.SaveState(
-=======
 	err = common.SaveState(
->>>>>>> 8037902b
 		bootstrapStorage,
 		&common.BootstrapState{
 			StateInstances:  []instance.Id{BootstrapInstanceId},
