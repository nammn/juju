--- conflicted
+++ resolved
@@ -7,11 +7,8 @@
 	"launchpad.net/juju/go/environs"
 	"launchpad.net/juju/go/log"
 	"launchpad.net/juju/go/state"
-<<<<<<< HEAD
+	"launchpad.net/juju/go/version"
 	"sync"
-=======
-	"launchpad.net/juju/go/version"
->>>>>>> 8fe6308e
 	"time"
 )
 
@@ -239,25 +236,16 @@
 	return e.startInstance(machineId, info, false)
 }
 
-<<<<<<< HEAD
-func (e *environ) userData(machineId int, info *state.Info, master bool) ([]byte, error) {
+func (e *environ) userData(machineId int, info *state.Info, master bool, toolsURL string) ([]byte, error) {
 	config := e.config()
-=======
-func (e *environ) userData(machineId int, info *state.Info, master bool, toolsURL string) ([]byte, error) {
->>>>>>> 8fe6308e
 	cfg := &machineConfig{
 		provisioner:        master,
 		zookeeper:          master,
 		stateInfo:          info,
 		instanceIdAccessor: "$(curl http://169.254.169.254/1.0/meta-data/instance-id)",
 		providerType:       "ec2",
-<<<<<<< HEAD
-		origin:             config.origin,
-		machineId:          fmt.Sprint(machineId),
-=======
 		toolsURL:           toolsURL,
 		machineId:          machineId,
->>>>>>> 8fe6308e
 	}
 
 	if config.authorizedKeys == "" {
