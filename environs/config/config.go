--- conflicted
+++ resolved
@@ -97,6 +97,15 @@
 			return nil, err
 		}
 	}
+	// If the logging config hasn't been set, then look in the environment.
+	if c.asString("logging-config") == "" {
+		if environmentValue := os.Getenv("JUJU_LOGGING_CONFIG"); environmentValue != "" {
+			c.m["logging-config"] = environmentValue
+		} else {
+			c.m["logging-config"] = loggo.LoggerInfo()
+		}
+	}
+
 	// no old config to compare against
 	if err = Validate(c, nil); err != nil {
 		return nil, err
@@ -116,15 +125,6 @@
 	// out their defaults accordingly.
 	c.fillInStringDefault("default-series")
 	c.fillInStringDefault("firewall-mode")
-
-	// If the logging config hasn't been set, then look in the environment.
-	if c.asString("logging-config") == "" {
-		if environmentValue := os.Getenv("JUJU_LOGGING_CONFIG"); environmentValue != "" {
-			c.m["logging-config"] = environmentValue
-		} else {
-			c.m["logging-config"] = loggo.LoggerInfo()
-		}
-	}
 
 	// Load authorized-keys-path into authorized-keys if necessary.
 	path := c.asString("authorized-keys-path")
@@ -487,29 +487,6 @@
 	"logging-config":            schema.String(),
 }
 
-<<<<<<< HEAD
-var defaults = schema.Defaults{
-	"default-series":            DefaultSeries,
-	"tools-url":                 "",
-	"image-metadata-url":        "",
-	"authorized-keys":           "",
-	"authorized-keys-path":      "",
-	"firewall-mode":             FwDefault,
-	"agent-version":             schema.Omit,
-	"development":               false,
-	"admin-secret":              "",
-	"ca-cert":                   schema.Omit,
-	"ca-cert-path":              "",
-	"ca-private-key":            schema.Omit,
-	"ca-private-key-path":       "",
-	"ssl-hostname-verification": true,
-	"state-port":                schema.Omit,
-	"api-port":                  schema.Omit,
-	"logging-config":            "",
-}
-
-var checker = schema.FieldMap(fields, defaults)
-=======
 // alwaysOptional holds configuration defaults for attributes that may
 // be unspecified even after a configuration has been created with all
 // defaults filled out.
@@ -525,6 +502,7 @@
 	"authorized-keys-path": schema.Omit,
 	"ca-cert-path":         schema.Omit,
 	"ca-private-key-path":  schema.Omit,
+	"logging-config":       schema.Omit,
 
 	// For backward compatibility reasons, the following
 	// attributes default to empty strings rather than being
@@ -594,7 +572,6 @@
 	withDefaultsChecker = schema.FieldMap(fields, defaults)
 	noDefaultsChecker   = schema.FieldMap(fields, alwaysOptional)
 )
->>>>>>> c4f8717f
 
 // ValidateUnknownAttrs checks the unknown attributes of the config against
 // the supplied fields and defaults, and returns an error if any fails to
