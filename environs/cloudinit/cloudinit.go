--- conflicted
+++ resolved
@@ -120,16 +120,7 @@
 		url := fmt.Sprintf("http://juju-dist.s3.amazonaws.com/tools/mongo-2.2.0-%s-%s.tgz", b.Series, b.Arch)
 		addScripts(c,
 			"mkdir -p /opt",
-<<<<<<< HEAD
 			fmt.Sprintf("wget --no-verbose -O - %s | tar xz -C /opt", shquote(url)),
-			cfg.jujuTools()+"/jujud bootstrap-state"+
-				" --instance-id "+cfg.InstanceIdAccessor+
-				" --env-config "+shquote(base64yaml(cfg.Config))+
-				" --state-servers localhost"+mgoPortSuffix+
-				debugFlag,
-=======
-			fmt.Sprintf("wget -O - %s | tar xz -C /opt", shquote(url)),
->>>>>>> b20160e4
 		)
 		if err := addMongoToBoot(c); err != nil {
 			return nil, err
@@ -198,13 +189,9 @@
 	conf := &upstart.Conf{
 		Service: *svc,
 		Desc:    "juju state database",
-<<<<<<< HEAD
 		Cmd:     fmt.Sprintf(
-			"/opt/mongo/bin/mongod --port %d --bind_ip 0.0.0.0 --dbpath=/var/lib/juju/db --noprealloc --smallfiles",
+			"/opt/mongo/bin/mongod --port %d --bind_ip 0.0.0.0 --dbpath=/var/lib/juju/db --smallfiles --noprealloc",
 			mgoPort),
-=======
-		Cmd:     "/opt/mongo/bin/mongod --port=37017 --bind_ip=0.0.0.0 --dbpath=/var/lib/juju/db --smallfiles --noprealloc",
->>>>>>> b20160e4
 	}
 	cmds, err := conf.InstallCommands()
 	if err != nil {
