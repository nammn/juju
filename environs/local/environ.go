// Copyright 2013 Canonical Ltd.
// Licensed under the AGPLv3, see LICENCE file for details.

package local

import (
	"fmt"
	"io/ioutil"
	"net"
	"net/url"
	"os"
	"path/filepath"
	"sync"
	"time"

	"launchpad.net/juju-core/agent"
	"launchpad.net/juju-core/agent/tools"
	"launchpad.net/juju-core/constraints"
	"launchpad.net/juju-core/container/lxc"
	"launchpad.net/juju-core/environs"
	"launchpad.net/juju-core/environs/config"
	"launchpad.net/juju-core/environs/localstorage"
	"launchpad.net/juju-core/instance"
	"launchpad.net/juju-core/state"
	"launchpad.net/juju-core/state/api"
	"launchpad.net/juju-core/upstart"
	"launchpad.net/juju-core/utils"
	"launchpad.net/juju-core/version"
)

// lxcBridgeName is the name of the network interface that the local provider
// uses to determine the ip address to use for machine-0 such that the
// containers being created are able to communicate with it simply.
const lxcBridgeName = "lxcbr0"

// boostrapInstanceId is just the name we give to the bootstrap machine.
// Using "localhost" because it is, and it makes sense.
const boostrapInstanceId = "localhost"

// upstartScriptLocation is parameterised purely for testing purposes as we
// don't really want to be installing and starting scripts as root for
// testing.
var upstartScriptLocation = "/etc/init"

// localEnviron implements Environ.
var _ environs.Environ = (*localEnviron)(nil)

type localEnviron struct {
	localMutex            sync.Mutex
	config                *environConfig
	name                  string
	sharedStorageListener net.Listener
	storageListener       net.Listener
	containerManager      lxc.ContainerManager
}

// Name is specified in the Environ interface.
func (env *localEnviron) Name() string {
	return env.name
}

func (env *localEnviron) mongoServiceName() string {
	return "juju-db-" + env.config.namespace()
}

func (env *localEnviron) machineAgentServiceName() string {
	return "juju-agent-" + env.config.namespace()
}

// ensureCertOwner checks to make sure that the cert files created
// by the bootstrap command are owned by the user and not root.
func (env *localEnviron) ensureCertOwner() error {
	files := []string{
		config.JujuHomePath(env.name + "-cert.pem"),
		config.JujuHomePath(env.name + "-private-key.pem"),
	}

	uid, gid, err := sudoCallerIds()
	if err != nil {
		return err
	}
	if uid != 0 || gid != 0 {
		for _, filename := range files {
			if err := os.Chown(filename, uid, gid); err != nil {
				return err
			}
		}
	}
	return nil
}

// Bootstrap is specified in the Environ interface.
func (env *localEnviron) Bootstrap(cons constraints.Value) error {
	logger.Infof("bootstrapping environment %q", env.name)
	if !env.config.runningAsRoot {
		return fmt.Errorf("bootstrapping a local environment must be done as root")
	}
	if err := env.config.createDirs(); err != nil {
		logger.Errorf("failed to create necessary directories: %v", err)
		return err
	}

	if err := env.ensureCertOwner(); err != nil {
		logger.Errorf("failed to reassign ownership of the certs to the user: %v", err)
		return err
	}
	// TODO(thumper): check that the constraints don't include "container=lxc" for now.

<<<<<<< HEAD
	err := environs.VerifyBootstrapInit(env)
	if err != nil {
		return err
	}

=======
>>>>>>> 38e44744
	cert, key, err := env.setupLocalMongoService()
	if err != nil {
		return err
	}

	// Before we write the agent config file, we need to make sure the
	// instance is saved in the StateInfo.
	bootstrapId := instance.Id(boostrapInstanceId)
	if err := environs.SaveState(env.Storage(), &environs.BootstrapState{StateInstances: []instance.Id{bootstrapId}}); err != nil {
		logger.Errorf("failed to save state instances: %v", err)
		return err
	}

	// Need to write out the agent file for machine-0 before initializing
	// state, as as part of that process, it will reset the password in the
	// agent file.
	if err := env.writeBootstrapAgentConfFile(cert, key); err != nil {
		return err
	}

	// Have to initialize the state configuration with localhost so we get
	// "special" permissions.
	stateConnection, err := env.initialStateConfiguration(boostrapInstanceId, cons)
	if err != nil {
		return err
	}
	defer stateConnection.Close()

	return env.setupLocalMachineAgent(cons)
}

// StateInfo is specified in the Environ interface.
func (env *localEnviron) StateInfo() (*state.Info, *api.Info, error) {
	return environs.StateInfo(env)
}

// Config is specified in the Environ interface.
func (env *localEnviron) Config() *config.Config {
	env.localMutex.Lock()
	defer env.localMutex.Unlock()
	return env.config.Config
}

func createLocalStorageListener(dir, address string) (net.Listener, error) {
	info, err := os.Stat(dir)
	if os.IsNotExist(err) {
		return nil, fmt.Errorf("storage directory %q does not exist, bootstrap first", dir)
	} else if err != nil {
		return nil, err
	} else if !info.Mode().IsDir() {
		return nil, fmt.Errorf("%q exists but is not a directory (and it needs to be)", dir)
	}
	return localstorage.Serve(address, dir)
}

// SetConfig is specified in the Environ interface.
func (env *localEnviron) SetConfig(cfg *config.Config) error {
	config, err := provider.newConfig(cfg)
	if err != nil {
		logger.Errorf("failed to create new environ config: %v", err)
		return err
	}
	env.localMutex.Lock()
	defer env.localMutex.Unlock()
	env.config = config
	env.name = config.Name()

	env.containerManager = lxc.NewContainerManager(
		lxc.ManagerConfig{
			Name:   env.config.namespace(),
			LogDir: env.config.logDir(),
		})

	// Here is the end of normal config setting.
	if config.bootstrapped() {
		return nil
	}
	return env.bootstrapAddressAndStorage(cfg)
}

// bootstrapAddressAndStorage finishes up the setup of the environment in
// situations where there is no machine agent running yet.
func (env *localEnviron) bootstrapAddressAndStorage(cfg *config.Config) error {
	// If we get to here, it is because we haven't yet bootstrapped an
	// environment, and saved the config in it, or we are running a command
	// from the command line, so it is ok to work on the assumption that we
	// have direct access to the directories.
	if err := env.config.createDirs(); err != nil {
		return err
	}

	bridgeAddress, err := env.findBridgeAddress()
	if err != nil {
		return err
	}
	logger.Debugf("found %q as address for %q", bridgeAddress, lxcBridgeName)
	cfg, err = cfg.Apply(map[string]interface{}{
		"bootstrap-ip": bridgeAddress,
	})
	if err != nil {
		logger.Errorf("failed to apply new addresses to config: %v", err)
		return err
	}
	config, err := provider.newConfig(cfg)
	if err != nil {
		logger.Errorf("failed to create new environ config: %v", err)
		return err
	}
	env.config = config

	return env.setupLocalStorage()
}

// setupLocalStorage looks to see if there is someone listening on the storage
// address port.  If there is we assume that it is ours and all is good.  If
// there is no one listening on that port, create listeners for both storage
// and the shared storage for the duration of the commands execution.
func (env *localEnviron) setupLocalStorage() error {
	// Try to listen to the storageAddress.
	logger.Debugf("checking %s to see if machine agent running storage listener", env.config.storageAddr())
	connection, err := net.Dial("tcp", env.config.storageAddr())
	if err != nil {
		logger.Debugf("nope, start some")
		// These listeners are part of the environment structure so as to remain
		// referenced for the duration of the open environment.  This is only for
		// environs that have been created due to a user command.
		env.storageListener, err = createLocalStorageListener(env.config.storageDir(), env.config.storageAddr())
		if err != nil {
			return err
		}
		env.sharedStorageListener, err = createLocalStorageListener(env.config.sharedStorageDir(), env.config.sharedStorageAddr())
		if err != nil {
			return err
		}
	} else {
		logger.Debugf("yes, don't start local storage listeners")
		connection.Close()
	}
	return nil
}

// StartInstance is specified in the Environ interface.
func (env *localEnviron) StartInstance(
	machineId, machineNonce, series string,
	cons constraints.Value,
	stateInfo *state.Info,
	apiInfo *api.Info,
) (instance.Instance, *instance.HardwareCharacteristics, error) {
	// We pretty much ignore the constraints.
	logger.Debugf("StartInstance: %q, %s", machineId, series)
	possibleTools, err := environs.FindInstanceTools(env, series, cons)
	if err != nil {
		return nil, nil, err
	}
	if len(possibleTools) == 0 {
		return nil, nil, fmt.Errorf("could not find appropriate tools")
	}

	tools := possibleTools[0]
	logger.Debugf("tools: %#v", tools)

	inst, err := env.containerManager.StartContainer(
		machineId, series, machineNonce,
		tools, env.config.Config,
		stateInfo, apiInfo)
	if err != nil {
		return nil, nil, err
	}
	// TODO(thumper): return some hardware characteristics.
	return inst, nil, nil
}

// StopInstances is specified in the Environ interface.
func (env *localEnviron) StopInstances(instances []instance.Instance) error {
	for _, inst := range instances {
		if inst.Id() == boostrapInstanceId {
			return fmt.Errorf("cannot stop the bootstrap instance")
		}
		if err := env.containerManager.StopContainer(inst); err != nil {
			return err
		}
	}
	return nil
}

// Instances is specified in the Environ interface.
func (env *localEnviron) Instances(ids []instance.Id) ([]instance.Instance, error) {
	// NOTE: do we actually care about checking the existance of the instances?
	// I posit that here we don't really care, and that we are only called with
	// instance ids that we know exist.
	if len(ids) == 0 {
		return nil, nil
	}
	insts := make([]instance.Instance, len(ids))
	for i, id := range ids {
		insts[i] = &localInstance{id, env}
	}
	return insts, nil
}

// AllInstances is specified in the Environ interface.
func (env *localEnviron) AllInstances() (instances []instance.Instance, err error) {
	instances = append(instances, &localInstance{boostrapInstanceId, env})
	// Add in all the containers as well.
	lxcInstances, err := env.containerManager.ListContainers()
	if err != nil {
		return nil, err
	}
	for _, inst := range lxcInstances {
		instances = append(instances, &localInstance{inst.Id(), env})
	}
	return instances, nil
}

// Storage is specified in the Environ interface.
func (env *localEnviron) Storage() environs.Storage {
	return localstorage.Client(env.config.storageAddr())
}

// PublicStorage is specified in the Environ interface.
func (env *localEnviron) PublicStorage() environs.StorageReader {
	return localstorage.Client(env.config.sharedStorageAddr())
}

// Destroy is specified in the Environ interface.
func (env *localEnviron) Destroy(insts []instance.Instance) error {
	if !env.config.runningAsRoot {
		return fmt.Errorf("destroying a local environment must be done as root")
	}
	// Kill all running instances.
	containers, err := env.containerManager.ListContainers()
	if err != nil {
		return err
	}
	for _, inst := range containers {
		if err := env.containerManager.StopContainer(inst); err != nil {
			return err
		}
	}

	logger.Infof("removing service %s", env.machineAgentServiceName())
	machineAgent := upstart.NewService(env.machineAgentServiceName())
	machineAgent.InitDir = upstartScriptLocation
	if err := machineAgent.Remove(); err != nil {
		logger.Errorf("could not remove machine agent service: %v", err)
		return err
	}

	logger.Infof("removing service %s", env.mongoServiceName())
	mongo := upstart.NewService(env.mongoServiceName())
	mongo.InitDir = upstartScriptLocation
	if err := mongo.Remove(); err != nil {
		logger.Errorf("could not remove mongo service: %v", err)
		return err
	}

	// Remove the rootdir.
	logger.Infof("removing state dir %s", env.config.rootDir())
	if err := os.RemoveAll(env.config.rootDir()); err != nil {
		logger.Errorf("could not remove local state dir: %v", err)
		return err
	}

	return nil
}

// OpenPorts is specified in the Environ interface.
func (env *localEnviron) OpenPorts(ports []instance.Port) error {
	return fmt.Errorf("open ports not implemented")
}

// ClosePorts is specified in the Environ interface.
func (env *localEnviron) ClosePorts(ports []instance.Port) error {
	return fmt.Errorf("close ports not implemented")
}

// Ports is specified in the Environ interface.
func (env *localEnviron) Ports() ([]instance.Port, error) {
	return nil, nil
}

// Provider is specified in the Environ interface.
func (env *localEnviron) Provider() environs.EnvironProvider {
	return &provider
}

// setupLocalMongoService returns the cert and key if there was no error.
func (env *localEnviron) setupLocalMongoService() ([]byte, []byte, error) {
	journalDir := filepath.Join(env.config.mongoDir(), "journal")
	logger.Debugf("create mongo journal dir: %v", journalDir)
	if err := os.MkdirAll(journalDir, 0755); err != nil {
		logger.Errorf("failed to make mongo journal dir %s: %v", journalDir, err)
		return nil, nil, err
	}

	logger.Debugf("generate server cert")
	cert, key, err := env.config.GenerateStateServerCertAndKey()
	if err != nil {
		logger.Errorf("failed to generate server cert: %v", err)
		return nil, nil, err
	}
	if err := ioutil.WriteFile(
		env.config.configFile("server.pem"),
		append(cert, key...),
		0600); err != nil {
		logger.Errorf("failed to write server.pem: %v", err)
		return nil, nil, err
	}

	mongo := upstart.MongoUpstartService(
		env.mongoServiceName(),
		env.config.rootDir(),
		env.config.mongoDir(),
		env.config.StatePort())
	mongo.InitDir = upstartScriptLocation
	logger.Infof("installing service %s to %s", env.mongoServiceName(), mongo.InitDir)
	if err := mongo.Install(); err != nil {
		logger.Errorf("could not install mongo service: %v", err)
		return nil, nil, err
	}
	return cert, key, nil
}

func (env *localEnviron) setupLocalMachineAgent(cons constraints.Value) error {
	dataDir := env.config.rootDir()
	toolList, err := environs.FindBootstrapTools(env, cons)
	if err != nil {
		return err
	}
	// ensure we have at least one valid tools
	if len(toolList) == 0 {
		return fmt.Errorf("No bootstrap tools found")
	}
	// unpack the first tools into the agent dir.
	agentTools := toolList[0]
	logger.Debugf("tools: %#v", agentTools)
	// brutally abuse our knowledge of storage to directly open the file
	toolsUrl, err := url.Parse(agentTools.URL)
	toolsLocation := filepath.Join(env.config.storageDir(), toolsUrl.Path)
	logger.Infof("tools location: %v", toolsLocation)
	toolsFile, err := os.Open(toolsLocation)
	defer toolsFile.Close()
	// Again, brutally abuse our knowledge here.

	// The tools that FindBootstrapTools has returned us are based on the
	// default series in the config.  However we are running potentially on a
	// different series.  When the machine agent is started, it will be
	// looking based on the current series, so we need to override the series
	// returned in the tools to be the current series.
	agentTools.Version.Series = version.CurrentSeries()
	err = tools.UnpackTools(dataDir, agentTools, toolsFile)

	machineId := "0" // Always machine 0
	tag := state.MachineTag(machineId)
	toolsDir := tools.SharedToolsDir(dataDir, agentTools.Version)
	logDir := env.config.logDir()
	logConfig := "--debug" // TODO(thumper): specify loggo config
	agent := upstart.MachineAgentUpstartService(
		env.machineAgentServiceName(),
		toolsDir, dataDir, logDir, tag, machineId, logConfig, env.config.Type())
	agent.Env["USER"] = env.config.user
	agent.Env["HOME"] = os.Getenv("HOME")
	agent.Env["JUJU_STORAGE_DIR"] = env.config.storageDir()
	agent.Env["JUJU_STORAGE_ADDR"] = env.config.storageAddr()
	agent.Env["JUJU_SHARED_STORAGE_DIR"] = env.config.sharedStorageDir()
	agent.Env["JUJU_SHARED_STORAGE_ADDR"] = env.config.sharedStorageAddr()

	agent.InitDir = upstartScriptLocation
	logger.Infof("installing service %s to %s", env.machineAgentServiceName(), agent.InitDir)
	if err := agent.Install(); err != nil {
		logger.Errorf("could not install machine agent service: %v", err)
		return err
	}
	return nil
}

func (env *localEnviron) findBridgeAddress() (string, error) {
	return getAddressForInterface(lxcBridgeName)
}

func (env *localEnviron) writeBootstrapAgentConfFile(cert, key []byte) error {
	info, apiInfo, err := env.StateInfo()
	if err != nil {
		logger.Errorf("failed to get state info to write bootstrap agent file: %v", err)
		return err
	}
	tag := state.MachineTag("0")
	info.Tag = tag
	apiInfo.Tag = tag
	conf := &agent.Conf{
		DataDir:         env.config.rootDir(),
		StateInfo:       info,
		APIInfo:         apiInfo,
		StateServerCert: cert,
		StateServerKey:  key,
		StatePort:       env.config.StatePort(),
		APIPort:         env.config.APIPort(),
		MachineNonce:    state.BootstrapNonce,
	}
	if err := conf.Write(); err != nil {
		logger.Errorf("failed to write bootstrap agent file: %v", err)
		return err
	}
	return nil
}

func (env *localEnviron) initialStateConfiguration(addr string, cons constraints.Value) (*state.State, error) {
	// We don't check the existance of the CACert here as if it wasn't set, we
	// wouldn't get this far.
	cfg := env.config.Config
	caCert, _ := cfg.CACert()
	addr = fmt.Sprintf("%s:%d", addr, cfg.StatePort())
	info := &state.Info{
		Addrs:  []string{addr},
		CACert: caCert,
	}
	timeout := state.DialOpts{60 * time.Second}
	bootstrap, err := environs.BootstrapConfig(cfg)
	if err != nil {
		return nil, err
	}
	st, err := state.Initialize(info, bootstrap, timeout)
	if err != nil {
		logger.Errorf("failed to initialize state: %v", err)
		return nil, err
	}
	logger.Debugf("state initialized")

	passwordHash := utils.PasswordHash(cfg.AdminSecret())
	if err := environs.BootstrapUsers(st, cfg, passwordHash); err != nil {
		st.Close()
		return nil, err
	}
	jobs := []state.MachineJob{state.JobManageEnviron, state.JobManageState}

	if err := environs.ConfigureBootstrapMachine(
		st, cons, env.config.rootDir(), jobs, instance.Id(boostrapInstanceId), instance.HardwareCharacteristics{}); err != nil {
		st.Close()
		return nil, err
	}

	// Return an open state reference.
	return st, nil
}<|MERGE_RESOLUTION|>--- conflicted
+++ resolved
@@ -106,14 +106,6 @@
 	}
 	// TODO(thumper): check that the constraints don't include "container=lxc" for now.
 
-<<<<<<< HEAD
-	err := environs.VerifyBootstrapInit(env)
-	if err != nil {
-		return err
-	}
-
-=======
->>>>>>> 38e44744
 	cert, key, err := env.setupLocalMongoService()
 	if err != nil {
 		return err
