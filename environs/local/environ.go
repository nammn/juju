--- conflicted
+++ resolved
@@ -4,16 +4,14 @@
 package local
 
 import (
-<<<<<<< HEAD
+	"fmt"
 	"net"
-=======
-	"fmt"
->>>>>>> 0d3728f8
 	"sync"
 
 	"launchpad.net/juju-core/constraints"
 	"launchpad.net/juju-core/environs"
 	"launchpad.net/juju-core/environs/config"
+	"launchpad.net/juju-core/environs/localstorage"
 	"launchpad.net/juju-core/instance"
 	"launchpad.net/juju-core/state"
 	"launchpad.net/juju-core/state/api"
@@ -23,17 +21,11 @@
 var _ environs.Environ = (*localEnviron)(nil)
 
 type localEnviron struct {
-<<<<<<< HEAD
 	localMutex      sync.Mutex
 	config          *environConfig
 	name            string
 	publicListener  net.Listener
 	privateListener net.Listener
-=======
-	localMutex sync.Mutex
-	config     *environConfig
-	name       string
->>>>>>> 0d3728f8
 }
 
 // Name is specified in the Environ interface.
@@ -55,11 +47,7 @@
 func (env *localEnviron) Config() *config.Config {
 	env.localMutex.Lock()
 	defer env.localMutex.Unlock()
-<<<<<<< HEAD
-	return env.config.Clone()
-=======
 	return env.config.Config
->>>>>>> 0d3728f8
 }
 
 // SetConfig is specified in the Environ interface.
@@ -72,22 +60,19 @@
 	env.localMutex.Lock()
 	defer env.localMutex.Unlock()
 	env.config = config
-<<<<<<< HEAD
 	env.name = config.Name()
-	// Recreate local storage?
-	publicListener, err := listen("/var/lib/juju/storage/public", "127.0.0.1", 0)
+	// Recreate local storage? localhost needs to change to the ip address
+	publicListener, err := localstorage.Serve("localhost:0", config.publicStorageDir())
 	if err != nil {
 		return err
 	}
-	privateListener, err := listen("/var/lib/juju/storage/private", "127.0.0.1", 0)
+	privateListener, err := localstorage.Serve("localhost:0", config.privateStorageDir())
 	if err != nil {
 		publicListener.Close()
 		return err
 	}
 	env.publicListener = publicListener
 	env.privateListener = privateListener
-=======
->>>>>>> 0d3728f8
 	return nil
 }
 
