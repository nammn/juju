--- conflicted
+++ resolved
@@ -101,14 +101,6 @@
 // Bootstrap is specified in the Environ interface.
 // TODO(bug 1199847): This work can be shared between providers.
 func (env *maasEnviron) Bootstrap(cons constraints.Value) error {
-<<<<<<< HEAD
-
-	if err := environs.VerifyBootstrapInit(env); err != nil {
-		return err
-	}
-
-=======
->>>>>>> 38e44744
 	inst, err := env.startBootstrapNode(cons)
 	if err != nil {
 		return err
