--- conflicted
+++ resolved
@@ -9,17 +9,10 @@
 
 // A EnvironProvider represents a computing and storage provider.
 type EnvironProvider interface {
-<<<<<<< HEAD
-	// Check is used to validate the configuration attributes.
-	// The attributes returned on successful validation are 
-	// specific to the Provider.
-	Check(attributes interface{}) (attributes interface{}, err error)
-=======
 	// ConfigChecker is used to check sections of the environments.yaml
 	// file that specify this provider. The value passed to the Checker is
 	// that returned from the yaml parse, of type schema.MapType.
 	ConfigChecker() schema.Checker
->>>>>>> 3091bb17
 
 	// Open creates a new Environ with the attributes returned by Check. 
 	// The name is that given in environments.yaml.
