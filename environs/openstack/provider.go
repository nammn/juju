--- conflicted
+++ resolved
@@ -92,13 +92,13 @@
 }
 
 func (inst *instance) String() string {
-	return inst.Id()
+	return inst.Entity.Id
 }
 
 var _ environs.Instance = (*instance)(nil)
 
-func (inst *instance) Id() string {
-	return inst.Entity.Id
+func (inst *instance) Id() state.InstanceId {
+	return state.InstanceId(inst.Entity.Id)
 }
 
 func (inst *instance) DNSName() (string, error) {
@@ -109,15 +109,15 @@
 	panic("WaitDNSName not implemented")
 }
 
-func (inst *instance) OpenPorts(machineId int, ports []state.Port) error {
+func (inst *instance) OpenPorts(machineId string, ports []state.Port) error {
 	panic("OpenPorts not implemented")
 }
 
-func (inst *instance) ClosePorts(machineId int, ports []state.Port) error {
+func (inst *instance) ClosePorts(machineId string, ports []state.Port) error {
 	panic("ClosePorts not implemented")
 }
 
-func (inst *instance) Ports(machineId int) ([]state.Port, error) {
+func (inst *instance) Ports(machineId string) ([]state.Port, error) {
 	panic("Ports not implemented")
 }
 
@@ -182,21 +182,15 @@
 	return nil
 }
 
-<<<<<<< HEAD
-func (e *environ) StartInstance(machineId int, info *state.Info, tools *state.Tools) (environs.Instance, error) {
+func (e *environ) StartInstance(machineId string, info *state.Info, tools *state.Tools) (environs.Instance, error) {
 	panic("StartInstance not implemented")
-=======
-func (e *environ) StartInstance(machineId string, info *state.Info, tools *state.Tools) (environs.Instance, error) {
-	panic("not implemented")
->>>>>>> 435e9663
 }
 
 func (e *environ) StopInstances([]environs.Instance) error {
 	panic("StopInstances not implemented")
 }
 
-<<<<<<< HEAD
-func (e *environ) Instances(ids []string) ([]environs.Instance, error) {
+func (e *environ) Instances(ids []state.InstanceId) ([]environs.Instance, error) {
 	// TODO FIXME Instances must somehow be tagged to be part of the environment.
 	// This is returning *all* instances, which means it's impossible to have two different
 	// environments on the same account.
@@ -210,16 +204,12 @@
 	}
 	for i, id := range ids {
 		for j, _ := range servers {
-			if servers[j].Id == id {
+			if servers[j].Id == string(id) {
 				insts[i] = &instance{e, &servers[j]}
 			}
 		}
 	}
 	return insts, nil
-=======
-func (e *environ) Instances(ids []state.InstanceId) ([]environs.Instance, error) {
-	panic("not implemented")
->>>>>>> 435e9663
 }
 
 func (e *environ) AllInstances() (insts []environs.Instance, err error) {
