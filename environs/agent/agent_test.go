// Copyright 2013 Canonical Ltd.
// Licensed under the AGPLv3, see LICENCE file for details.

package agent_test

import (
	. "launchpad.net/gocheck"
	"launchpad.net/juju-core/environs/agent"
	"launchpad.net/juju-core/juju/testing"
	"launchpad.net/juju-core/state"
	"launchpad.net/juju-core/state/api"
	coretesting "launchpad.net/juju-core/testing"
	"launchpad.net/juju-core/utils"
	"os"
	"os/exec"
	"path/filepath"
	stdtesting "testing"
)

type suite struct {
	coretesting.LoggingSuite
}

func Test(t *stdtesting.T) {
	coretesting.MgoTestPackage(t)
}

var _ = Suite(suite{})

var confTests = []struct {
	about    string
	conf     agent.Conf
	checkErr string
}{{
	about: "state info only",
	conf: agent.Conf{
		OldPassword:  "old password",
		MachineNonce: "dummy",
		StateInfo: &state.Info{
			Addrs:    []string{"foo.com:355", "bar:545"},
			CACert:   []byte("ca cert"),
			Tag:      "entity",
			Password: "current password",
		},
	},
}, {
	about: "state info and api info",
	conf: agent.Conf{
		StateServerCert: []byte("server cert"),
		StateServerKey:  []byte("server key"),
		StatePort:       1234,
		APIPort:         4321,
		OldPassword:     "old password",
		StateInfo: &state.Info{
			Addrs:    []string{"foo.com:355", "bar:545"},
			CACert:   []byte("ca cert"),
			Tag:      "entity",
			Password: "current password",
		},
		APIInfo: &api.Info{
			Tag:      "entity",
			Password: "other password",
			Addrs:    []string{"foo.com:555", "bar:555"},
			CACert:   []byte("api ca cert"),
		},
	},
}, {
	about: "API info and state info sharing CA cert",
	conf: agent.Conf{
		OldPassword: "old password",
		StateInfo: &state.Info{
			Addrs:    []string{"foo.com:355", "bar:545"},
			CACert:   []byte("ca cert"),
			Tag:      "entity",
			Password: "current password",
		},
		APIInfo: &api.Info{
			Tag:    "entity",
			Addrs:  []string{"foo.com:555"},
			CACert: []byte("ca cert"),
		},
	},
}, {
	about: "no api entity tag",
	conf: agent.Conf{
		StateServerCert: []byte("server cert"),
		StateServerKey:  []byte("server key"),
		OldPassword:     "old password",
		StateInfo: &state.Info{
			Addrs:    []string{"foo.com:355", "bar:545"},
			CACert:   []byte("ca cert"),
			Tag:      "entity",
			Password: "current password",
		},
		APIInfo: &api.Info{
			Addrs:  []string{"foo.com:555"},
			CACert: []byte("api ca cert"),
		},
	},
	checkErr: "API entity tag not found in configuration",
}, {
	about: "mismatched entity tags",
	conf: agent.Conf{
		StateServerCert: []byte("server cert"),
		StateServerKey:  []byte("server key"),
		OldPassword:     "old password",
		StateInfo: &state.Info{
			Addrs:    []string{"foo.com:355", "bar:545"},
			CACert:   []byte("ca cert"),
			Tag:      "entity",
			Password: "current password",
		},
		APIInfo: &api.Info{
			Tag:    "other",
			Addrs:  []string{"foo.com:555"},
			CACert: []byte("api ca cert"),
		},
	},
	checkErr: "mismatched entity tags",
}, {
	about: "no state entity tag",
	conf: agent.Conf{
		OldPassword: "old password",
		StateInfo: &state.Info{
			Addrs:    []string{"foo.com:355", "bar:545"},
			CACert:   []byte("ca cert"),
			Password: "current password",
		},
	},
	checkErr: "state entity tag not found in configuration",
}, {
	about: "no state server address",
	conf: agent.Conf{
		OldPassword: "old password",
		StateInfo: &state.Info{
			CACert:   []byte("ca cert"),
			Password: "current password",
			Tag:      "entity",
		},
	},
	checkErr: "state server address not found in configuration",
}, {
	about: "state server address with no port",
	conf: agent.Conf{
		OldPassword: "old password",
		StateInfo: &state.Info{
			Addrs:    []string{"foo"},
			CACert:   []byte("ca cert"),
			Tag:      "entity",
			Password: "current password",
		},
	},
	checkErr: "invalid state server address \"foo\"",
}, {
	about: "state server address with non-numeric port",
	conf: agent.Conf{
		OldPassword: "old password",
		StateInfo: &state.Info{
			Addrs:    []string{"foo:bar"},
			CACert:   []byte("ca cert"),
			Tag:      "entity",
			Password: "current password",
		},
	},
	checkErr: "invalid state server address \"foo:bar\"",
}, {
	about: "state server address with bad port",
	conf: agent.Conf{
		OldPassword: "old password",
		StateInfo: &state.Info{
			Addrs:    []string{"foo:345d"},
			CACert:   []byte("ca cert"),
			Tag:      "entity",
			Password: "current password",
		},
	},
	checkErr: "invalid state server address \"foo:345d\"",
}, {
	about: "invalid api server address",
	conf: agent.Conf{
		OldPassword: "old password",
		StateInfo: &state.Info{
			Addrs:    []string{"foo:345"},
			CACert:   []byte("ca cert"),
			Tag:      "entity",
			Password: "current password",
		},
		APIInfo: &api.Info{
			Tag:    "entity",
			Addrs:  []string{"bar.com:455", "foo"},
			CACert: []byte("ca cert"),
		},
	},
	checkErr: "invalid API server address \"foo\"",
}, {
	about: "no api CA cert",
	conf: agent.Conf{
		OldPassword: "old password",
		StateInfo: &state.Info{
			Addrs:    []string{"foo:345"},
			CACert:   []byte("ca cert"),
			Tag:      "entity",
			Password: "current password",
		},
		APIInfo: &api.Info{
			Tag:    "entity",
			Addrs:  []string{"foo:3"},
			CACert: []byte{},
		},
	},
	checkErr: "API CA certficate not found in configuration",
}, {
	about: "no state or API info",
	conf: agent.Conf{
		OldPassword: "old password",
	},
	checkErr: "state info or API info not found in configuration",
}}

func (suite) TestConfReadWriteCheck(c *C) {
	d := c.MkDir()
	dataDir := filepath.Join(d, "data")
	for i, test := range confTests {
		c.Logf("test %d; %s", i, test.about)
		conf := test.conf
		conf.DataDir = dataDir
		err := conf.Check()
		if test.checkErr != "" {
			c.Assert(err, ErrorMatches, test.checkErr)
			c.Assert(conf.Write(), ErrorMatches, test.checkErr)
			cmds, err := conf.WriteCommands()
			c.Assert(cmds, IsNil)
			c.Assert(err, ErrorMatches, test.checkErr)
			continue
		}
		c.Assert(err, IsNil)
		err = os.Mkdir(dataDir, 0777)
		c.Assert(err, IsNil)
		err = conf.Write()
		c.Assert(err, IsNil)
		info, err := os.Stat(conf.File("agent.conf"))
		c.Assert(err, IsNil)
		c.Assert(info.Mode()&os.ModePerm, Equals, os.FileMode(0600))

		// Move the configuration file to a different directory
		// to check that the entity name gets set correctly when
		// reading.
		newDir := filepath.Join(dataDir, "agents", "another")
		err = os.Mkdir(newDir, 0777)
		c.Assert(err, IsNil)
		err = os.Rename(conf.File("agent.conf"), filepath.Join(newDir, "agent.conf"))
		c.Assert(err, IsNil)

		rconf, err := agent.ReadConf(dataDir, "another")
		c.Assert(err, IsNil)
		c.Assert(rconf.StateInfo.Tag, Equals, "another")
		if rconf.StateInfo != nil {
			rconf.StateInfo.Tag = conf.Tag()
		}
		if rconf.APIInfo != nil {
			rconf.APIInfo.Tag = conf.Tag()
		}
		c.Assert(rconf, DeepEquals, &conf)

		err = os.RemoveAll(dataDir)
		c.Assert(err, IsNil)

		// Try the equivalent shell commands.
		cmds, err := conf.WriteCommands()
		c.Assert(err, IsNil)
		for _, cmd := range cmds {
			out, err := exec.Command("sh", "-c", cmd).CombinedOutput()
			c.Assert(err, IsNil, Commentf("command %q; output %q", cmd, out))
		}
		info, err = os.Stat(conf.File("agent.conf"))
		c.Assert(err, IsNil)
		c.Assert(info.Mode()&os.ModePerm, Equals, os.FileMode(0600))

		rconf, err = agent.ReadConf(dataDir, conf.StateInfo.Tag)
		c.Assert(err, IsNil)

		c.Assert(rconf, DeepEquals, &conf)

		err = os.RemoveAll(dataDir)
		c.Assert(err, IsNil)
	}
}

func (suite) TestCheckNoDataDir(c *C) {
	conf := agent.Conf{
		StateInfo: &state.Info{
			Addrs:    []string{"x:4"},
			CACert:   []byte("xxx"),
			Tag:      "bar",
			Password: "pass",
		},
	}
	c.Assert(conf.Check(), ErrorMatches, "data directory not found in configuration")
}

func (suite) TestConfDir(c *C) {
	conf := agent.Conf{
		DataDir: "/foo",
		StateInfo: &state.Info{
			Addrs:    []string{"x:4"},
			CACert:   []byte("xxx"),
			Tag:      "bar",
			Password: "pass",
		},
	}
	c.Assert(conf.Dir(), Equals, "/foo/agents/bar")
}

func (suite) TestConfFile(c *C) {
	conf := agent.Conf{
		DataDir: "/foo",
		StateInfo: &state.Info{
			Addrs:    []string{"x:4"},
			CACert:   []byte("xxx"),
			Tag:      "bar",
			Password: "pass",
		},
	}
	c.Assert(conf.File("x/y"), Equals, "/foo/agents/bar/x/y")
}

type openSuite struct {
	testing.JujuConnSuite
}

var _ = Suite(&openSuite{})

func (s *openSuite) TestOpenStateNormal(c *C) {
	conf := agent.Conf{
		StateInfo: s.StateInfo(c),
	}
	conf.OldPassword = "irrelevant"
	st, err := conf.OpenState()
	c.Assert(err, IsNil)
	st.Close()
}

func (s *openSuite) TestOpenStateFallbackPassword(c *C) {
	conf := agent.Conf{
		StateInfo: s.StateInfo(c),
	}
	conf.OldPassword = conf.StateInfo.Password
	conf.StateInfo.Password = "not the right password"

	st, err := conf.OpenState()
	c.Assert(err, IsNil)
	c.Assert(st, NotNil)
	st.Close()
}

func (s *openSuite) TestOpenStateNoPassword(c *C) {
	conf := agent.Conf{
		StateInfo: s.StateInfo(c),
	}
	conf.OldPassword = conf.StateInfo.Password
	conf.StateInfo.Password = ""

	st, err := conf.OpenState()
	c.Assert(err, IsNil)
	c.Assert(st, NotNil)
	st.Close()
}

<<<<<<< HEAD
var fastDialOpts = api.DialOpts{}

=======
>>>>>>> 43c9d2fa
func (s *openSuite) TestOpenAPINormal(c *C) {
	conf := agent.Conf{
		APIInfo: s.APIInfo(c),
	}
	conf.OldPassword = "irrelevant"

<<<<<<< HEAD
	st, newPassword, err := conf.OpenAPI(fastDialOpts)
=======
	st, newPassword, err := conf.OpenAPI(api.DialOpts{})
>>>>>>> 43c9d2fa
	c.Assert(err, IsNil)
	defer st.Close()
	c.Assert(newPassword, Equals, "")
	c.Assert(st, NotNil)
}

func (s *openSuite) TestOpenAPIFallbackPassword(c *C) {
	conf := agent.Conf{
		APIInfo: s.APIInfo(c),
	}
	conf.OldPassword = conf.APIInfo.Password
	conf.APIInfo.Password = "not the right password"

<<<<<<< HEAD
	st, newPassword, err := conf.OpenAPI(fastDialOpts)
=======
	st, newPassword, err := conf.OpenAPI(api.DialOpts{})
>>>>>>> 43c9d2fa
	c.Assert(err, IsNil)
	defer st.Close()
	c.Assert(newPassword, Matches, ".+")
	c.Assert(st, NotNil)
	p, err := utils.RandomPassword()
	c.Assert(err, IsNil)
	c.Assert(newPassword, HasLen, len(p))
	c.Assert(conf.OldPassword, Equals, s.APIInfo(c).Password)
}

func (s *openSuite) TestOpenAPINoPassword(c *C) {
	conf := agent.Conf{
		APIInfo: s.APIInfo(c),
	}
	conf.OldPassword = conf.APIInfo.Password
	conf.APIInfo.Password = ""

<<<<<<< HEAD
	st, newPassword, err := conf.OpenAPI(fastDialOpts)
=======
	st, newPassword, err := conf.OpenAPI(api.DialOpts{})
>>>>>>> 43c9d2fa
	c.Assert(err, IsNil)
	defer st.Close()
	c.Assert(newPassword, Matches, ".+")
	c.Assert(st, NotNil)
	p, err := utils.RandomPassword()
	c.Assert(err, IsNil)
	c.Assert(newPassword, HasLen, len(p))
	c.Assert(conf.OldPassword, Equals, s.APIInfo(c).Password)
}<|MERGE_RESOLUTION|>--- conflicted
+++ resolved
@@ -366,22 +366,15 @@
 	st.Close()
 }
 
-<<<<<<< HEAD
 var fastDialOpts = api.DialOpts{}
 
-=======
->>>>>>> 43c9d2fa
 func (s *openSuite) TestOpenAPINormal(c *C) {
 	conf := agent.Conf{
 		APIInfo: s.APIInfo(c),
 	}
 	conf.OldPassword = "irrelevant"
 
-<<<<<<< HEAD
 	st, newPassword, err := conf.OpenAPI(fastDialOpts)
-=======
-	st, newPassword, err := conf.OpenAPI(api.DialOpts{})
->>>>>>> 43c9d2fa
 	c.Assert(err, IsNil)
 	defer st.Close()
 	c.Assert(newPassword, Equals, "")
@@ -395,11 +388,7 @@
 	conf.OldPassword = conf.APIInfo.Password
 	conf.APIInfo.Password = "not the right password"
 
-<<<<<<< HEAD
 	st, newPassword, err := conf.OpenAPI(fastDialOpts)
-=======
-	st, newPassword, err := conf.OpenAPI(api.DialOpts{})
->>>>>>> 43c9d2fa
 	c.Assert(err, IsNil)
 	defer st.Close()
 	c.Assert(newPassword, Matches, ".+")
@@ -417,11 +406,7 @@
 	conf.OldPassword = conf.APIInfo.Password
 	conf.APIInfo.Password = ""
 
-<<<<<<< HEAD
-	st, newPassword, err := conf.OpenAPI(fastDialOpts)
-=======
 	st, newPassword, err := conf.OpenAPI(api.DialOpts{})
->>>>>>> 43c9d2fa
 	c.Assert(err, IsNil)
 	defer st.Close()
 	c.Assert(newPassword, Matches, ".+")
