// Copyright 2014 Canonical Ltd.
// Licensed under the AGPLv3, see LICENCE file for details.

package agent

import (
	"fmt"
	"net"
	"strconv"

	"github.com/juju/errors"
	"github.com/juju/names"
	goyaml "gopkg.in/yaml.v2"

	"github.com/juju/juju/apiserver/params"
	"github.com/juju/juju/state/multiwatcher"
	"github.com/juju/juju/version"
)

var format_1_18 = formatter_1_18{}

// formatter_1_18 is the formatter for the 1.18 format.
type formatter_1_18 struct {
}

// Ensure that the formatter_1_18 struct implements the formatter interface.
var _ formatter = formatter_1_18{}

// format_1_18Serialization holds information for a given agent.
type format_1_18Serialization struct {
	Tag               string
	DataDir           string
	LogDir            string
	MetricsSpoolDir   string
	Nonce             string
	Jobs              []multiwatcher.MachineJob `yaml:",omitempty"`
	UpgradedToVersion *version.Number           `yaml:"upgradedToVersion"`

	CACert         string
	StateAddresses []string `yaml:",omitempty"`
	StatePassword  string   `yaml:",omitempty"`

	Model        string   `yaml:",omitempty"`
	APIAddresses []string `yaml:",omitempty"`
	APIPassword  string   `yaml:",omitempty"`

	OldPassword string
	Values      map[string]string

	PreferIPv6 bool `yaml:"prefer-ipv6,omitempty"`

<<<<<<< HEAD
	// Only state server machines have these next items set.
	StateServerCert string `yaml:",omitempty"`
	StateServerKey  string `yaml:",omitempty"`
	CAPrivateKey    string `yaml:",omitempty"`
	APIPort         int    `yaml:",omitempty"`
	StatePort       int    `yaml:",omitempty"`
	SharedSecret    string `yaml:",omitempty"`
	SystemIdentity  string `yaml:",omitempty"`
	MongoVersion    string `yaml:",omitempty"`
=======
	// Only controller machines have these next items set.
	ControllerCert string `yaml:",omitempty"`
	ControllerKey  string `yaml:",omitempty"`
	CAPrivateKey   string `yaml:",omitempty"`
	APIPort        int    `yaml:",omitempty"`
	StatePort      int    `yaml:",omitempty"`
	SharedSecret   string `yaml:",omitempty"`
	SystemIdentity string `yaml:",omitempty"`
>>>>>>> 3828fbe7
}

func init() {
	registerFormat(format_1_18)
}

func (formatter_1_18) version() string {
	return "1.18"
}

func (formatter_1_18) unmarshal(data []byte) (*configInternal, error) {
	// NOTE: this needs to handle the absence of StatePort and get it from the
	// address
	var format format_1_18Serialization
	if err := goyaml.Unmarshal(data, &format); err != nil {
		return nil, err
	}
	if format.UpgradedToVersion == nil || *format.UpgradedToVersion == version.Zero {
		// Assume we upgrade from 1.16.
		upgradedToVersion := version.MustParse("1.16.0")
		format.UpgradedToVersion = &upgradedToVersion
	}
	tag, err := names.ParseTag(format.Tag)
	if err != nil {
		return nil, err
	}
	var modelTag names.ModelTag
	if format.Model != "" {
		modelTag, err = names.ParseModelTag(format.Model)
		if err != nil {
			return nil, errors.Trace(err)
		}
	}
	config := &configInternal{
		tag: tag,
		paths: NewPathsWithDefaults(Paths{
			DataDir:         format.DataDir,
			LogDir:          format.LogDir,
			MetricsSpoolDir: format.MetricsSpoolDir,
		}),
		jobs:              format.Jobs,
		upgradedToVersion: *format.UpgradedToVersion,
		nonce:             format.Nonce,
		model:             modelTag,
		caCert:            format.CACert,
		oldPassword:       format.OldPassword,
		values:            format.Values,
		preferIPv6:        format.PreferIPv6,
	}
	if len(format.StateAddresses) > 0 {
		config.stateDetails = &connectionDetails{
			format.StateAddresses,
			format.StatePassword,
		}
	}
	if len(format.APIAddresses) > 0 {
		config.apiDetails = &connectionDetails{
			format.APIAddresses,
			format.APIPassword,
		}
	}
	if len(format.ControllerKey) != 0 {
		config.servingInfo = &params.StateServingInfo{
			Cert:           format.ControllerCert,
			PrivateKey:     format.ControllerKey,
			CAPrivateKey:   format.CAPrivateKey,
			APIPort:        format.APIPort,
			StatePort:      format.StatePort,
			SharedSecret:   format.SharedSecret,
			SystemIdentity: format.SystemIdentity,
		}
		// There's a private key, then we need the state port,
		// which wasn't always in the  1.18 format. If it's not present
		// we can infer it from the ports in the state addresses.
		if config.servingInfo.StatePort == 0 {
			if len(format.StateAddresses) == 0 {
				return nil, fmt.Errorf("server key found but no state port")
			}

			_, portString, err := net.SplitHostPort(format.StateAddresses[0])
			if err != nil {
				return nil, err
			}
			statePort, err := strconv.Atoi(portString)
			if err != nil {
				return nil, err
			}
			config.servingInfo.StatePort = statePort
		}

	}
	// Mongo version is set, we might be running a version other than default.
	if format.MongoVersion != "" {
		config.mongoVersion = format.MongoVersion
	}
	return config, nil
}

func (formatter_1_18) marshal(config *configInternal) ([]byte, error) {
	var modelTag string
	if config.model.Id() != "" {
		modelTag = config.model.String()
	}
	format := &format_1_18Serialization{
		Tag:               config.tag.String(),
		DataDir:           config.paths.DataDir,
		LogDir:            config.paths.LogDir,
		MetricsSpoolDir:   config.paths.MetricsSpoolDir,
		Jobs:              config.jobs,
		UpgradedToVersion: &config.upgradedToVersion,
		Nonce:             config.nonce,
		Model:             modelTag,
		CACert:            string(config.caCert),
		OldPassword:       config.oldPassword,
		Values:            config.values,
		PreferIPv6:        config.preferIPv6,
	}
	if config.servingInfo != nil {
		format.ControllerCert = config.servingInfo.Cert
		format.ControllerKey = config.servingInfo.PrivateKey
		format.CAPrivateKey = config.servingInfo.CAPrivateKey
		format.APIPort = config.servingInfo.APIPort
		format.StatePort = config.servingInfo.StatePort
		format.SharedSecret = config.servingInfo.SharedSecret
		format.SystemIdentity = config.servingInfo.SystemIdentity
	}
	if config.stateDetails != nil {
		format.StateAddresses = config.stateDetails.addresses
		format.StatePassword = config.stateDetails.password
	}
	if config.apiDetails != nil {
		format.APIAddresses = config.apiDetails.addresses
		format.APIPassword = config.apiDetails.password
	}
	if config.mongoVersion != "" {
		format.MongoVersion = string(config.mongoVersion)
	}
	return goyaml.Marshal(format)
}<|MERGE_RESOLUTION|>--- conflicted
+++ resolved
@@ -49,17 +49,6 @@
 
 	PreferIPv6 bool `yaml:"prefer-ipv6,omitempty"`
 
-<<<<<<< HEAD
-	// Only state server machines have these next items set.
-	StateServerCert string `yaml:",omitempty"`
-	StateServerKey  string `yaml:",omitempty"`
-	CAPrivateKey    string `yaml:",omitempty"`
-	APIPort         int    `yaml:",omitempty"`
-	StatePort       int    `yaml:",omitempty"`
-	SharedSecret    string `yaml:",omitempty"`
-	SystemIdentity  string `yaml:",omitempty"`
-	MongoVersion    string `yaml:",omitempty"`
-=======
 	// Only controller machines have these next items set.
 	ControllerCert string `yaml:",omitempty"`
 	ControllerKey  string `yaml:",omitempty"`
@@ -68,7 +57,7 @@
 	StatePort      int    `yaml:",omitempty"`
 	SharedSecret   string `yaml:",omitempty"`
 	SystemIdentity string `yaml:",omitempty"`
->>>>>>> 3828fbe7
+	MongoVersion   string `yaml:",omitempty"`
 }
 
 func init() {
