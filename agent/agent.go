--- conflicted
+++ resolved
@@ -260,7 +260,10 @@
 	return c.nonce
 }
 
-<<<<<<< HEAD
+func (c *configInternal) CACert() []byte {
+	return c.caCert
+}
+
 func (c *configInternal) Value(key string) string {
 	return c.values[key]
 }
@@ -271,10 +274,6 @@
 	} else {
 		c.values[key] = value
 	}
-=======
-func (c *configInternal) CACert() []byte {
-	return c.caCert
->>>>>>> 3c399a4a
 }
 
 func (c *configInternal) APIServerDetails() (port int, cert, key []byte) {
