// Copyright 2012, 2013 Canonical Ltd.
// Licensed under the AGPLv3, see LICENCE file for details.

// The dummy provider implements an environment provider for testing
// purposes, registered with environs under the name "dummy".
//
// The configuration YAML for the testing environment
// must specify a "controller" property with a boolean
// value. If this is true, a controller will be started
// when the environment is bootstrapped.
//
// The configuration data also accepts a "broken" property
// of type boolean. If this is non-empty, any operation
// after the environment has been opened will return
// the error "broken environment", and will also log that.
//
// The DNS name of instances is the same as the Id,
// with ".dns" appended.
package dummy

import (
	"crypto/tls"
	"fmt"
	"io/ioutil"
	"net"
	"net/http/httptest"
	"os"
	"runtime"
	"strconv"
	"strings"
	"sync"
	"time"

	"github.com/juju/clock"
	"github.com/juju/errors"
	"github.com/juju/jsonschema"
	"github.com/juju/loggo"
	"github.com/juju/pubsub"
	"github.com/juju/retry"
	"github.com/juju/schema"
	gitjujutesting "github.com/juju/testing"
	jc "github.com/juju/testing/checkers"
	"github.com/juju/utils/arch"
	"github.com/juju/version"
	gc "gopkg.in/check.v1"
	"gopkg.in/juju/environschema.v1"
	"gopkg.in/juju/names.v2"
	"gopkg.in/juju/worker.v1"

	"github.com/juju/juju/agent"
	"github.com/juju/juju/api"
	"github.com/juju/juju/apiserver"
	"github.com/juju/juju/apiserver/apiserverhttp"
	"github.com/juju/juju/apiserver/observer"
	"github.com/juju/juju/apiserver/stateauthenticator"
	"github.com/juju/juju/cloud"
	"github.com/juju/juju/cloudconfig/instancecfg"
	"github.com/juju/juju/constraints"
	"github.com/juju/juju/core/auditlog"
	corelease "github.com/juju/juju/core/lease"
	"github.com/juju/juju/core/presence"
	"github.com/juju/juju/core/status"
	"github.com/juju/juju/environs"
	"github.com/juju/juju/environs/config"
	"github.com/juju/juju/environs/context"
	"github.com/juju/juju/instance"
	jujuversion "github.com/juju/juju/juju/version"
	"github.com/juju/juju/mongo"
	"github.com/juju/juju/mongo/mongotest"
	"github.com/juju/juju/network"
	"github.com/juju/juju/provider/common"
	"github.com/juju/juju/pubsub/centralhub"
	"github.com/juju/juju/state"
	"github.com/juju/juju/state/multiwatcher"
	"github.com/juju/juju/state/stateenvirons"
	"github.com/juju/juju/storage"
	"github.com/juju/juju/testing"
	coretools "github.com/juju/juju/tools"
	"github.com/juju/juju/worker/lease"
)

var logger = loggo.GetLogger("juju.provider.dummy")

var transientErrorInjection chan error

const BootstrapInstanceId = "localhost"

var errNotPrepared = errors.New("model is not prepared")

// SampleCloudSpec returns an environs.CloudSpec that can be used to
// open a dummy Environ.
func SampleCloudSpec() environs.CloudSpec {
	cred := cloud.NewCredential(cloud.UserPassAuthType, map[string]string{"username": "dummy", "password": "secret"})
	return environs.CloudSpec{
		Type:             "dummy",
		Name:             "dummy",
		Endpoint:         "dummy-endpoint",
		IdentityEndpoint: "dummy-identity-endpoint",
		Region:           "dummy-region",
		StorageEndpoint:  "dummy-storage-endpoint",
		Credential:       &cred,
	}
}

// SampleConfig() returns an environment configuration with all required
// attributes set.
func SampleConfig() testing.Attrs {
	return testing.Attrs{
		"type":                      "dummy",
		"name":                      "only",
		"uuid":                      testing.ModelTag.Id(),
		"authorized-keys":           testing.FakeAuthKeys,
		"firewall-mode":             config.FwInstance,
		"ssl-hostname-verification": true,
		"development":               false,
		"default-series":            jujuversion.SupportedLTS(),

		"secret":     "pork",
		"controller": true,
	}
}

// PatchTransientErrorInjectionChannel sets the transientInjectionError
// channel which can be used to inject errors into StartInstance for
// testing purposes
// The injected errors will use the string received on the channel
// and the instance's state will eventually go to error, while the
// received string will appear in the info field of the machine's status
func PatchTransientErrorInjectionChannel(c chan error) func() {
	return gitjujutesting.PatchValue(&transientErrorInjection, c)
}

// mongoInfo returns a mongo.MongoInfo which allows clients to connect to the
// shared dummy state, if it exists.
func mongoInfo() mongo.MongoInfo {
	if gitjujutesting.MgoServer.Addr() == "" {
		panic("dummy environ state tests must be run with MgoTestPackage")
	}
	mongoPort := strconv.Itoa(gitjujutesting.MgoServer.Port())
	addrs := []string{net.JoinHostPort("localhost", mongoPort)}
	return mongo.MongoInfo{
		Info: mongo.Info{
			Addrs:      addrs,
			CACert:     testing.CACert,
			DisableTLS: !gitjujutesting.MgoServer.SSLEnabled(),
		},
	}
}

// Operation represents an action on the dummy provider.
type Operation interface{}

type OpBootstrap struct {
	Context environs.BootstrapContext
	Env     string
	Args    environs.BootstrapParams
}

type OpFinalizeBootstrap struct {
	Context        environs.BootstrapContext
	Env            string
	InstanceConfig *instancecfg.InstanceConfig
}

type OpDestroy struct {
	Env         string
	Cloud       string
	CloudRegion string
	Error       error
}

type OpNetworkInterfaces struct {
	Env        string
	InstanceId instance.Id
	Info       []network.InterfaceInfo
}

type OpSubnets struct {
	Env        string
	InstanceId instance.Id
	SubnetIds  []network.Id
	Info       []network.SubnetInfo
}

type OpStartInstance struct {
	Env               string
	MachineId         string
	MachineNonce      string
	PossibleTools     coretools.List
	Instance          instance.Instance
	Constraints       constraints.Value
	SubnetsToZones    map[network.Id][]string
	NetworkInfo       []network.InterfaceInfo
	Volumes           []storage.Volume
	VolumeAttachments []storage.VolumeAttachment
	Info              *mongo.MongoInfo
	Jobs              []multiwatcher.MachineJob
	APIInfo           *api.Info
	Secret            string
	AgentEnvironment  map[string]string
}

type OpStopInstances struct {
	Env string
	Ids []instance.Id
}

type OpOpenPorts struct {
	Env        string
	MachineId  string
	InstanceId instance.Id
	Rules      []network.IngressRule
}

type OpClosePorts struct {
	Env        string
	MachineId  string
	InstanceId instance.Id
	Rules      []network.IngressRule
}

type OpPutFile struct {
	Env      string
	FileName string
}

// environProvider represents the dummy provider.  There is only ever one
// instance of this type (dummy)
type environProvider struct {
	mu                     sync.Mutex
	ops                    chan<- Operation
	newStatePolicy         state.NewPolicyFunc
	supportsSpaces         bool
	supportsSpaceDiscovery bool
	apiPort                int
	controllerState        *environState
	state                  map[string]*environState
}

// APIPort returns the randon api port used by the given provider instance.
func APIPort(p environs.EnvironProvider) int {
	return p.(*environProvider).apiPort
}

// environState represents the state of an environment.
// It can be shared between several environ values,
// so that a given environment can be opened several times.
type environState struct {
	name           string
	ops            chan<- Operation
	newStatePolicy state.NewPolicyFunc
	mu             sync.Mutex
	maxId          int // maximum instance id allocated so far.
	maxAddr        int // maximum allocated address last byte
	insts          map[instance.Id]*dummyInstance
	globalRules    network.IngressRuleSlice
	bootstrapped   bool
	mux            *apiserverhttp.Mux
	httpServer     *httptest.Server
	apiServer      *apiserver.Server
	apiState       *state.State
	apiStatePool   *state.StatePool
	hub            *pubsub.StructuredHub
	presence       *fakePresence
	leaseManager   *lease.Manager
	creator        string
}

// environ represents a client's connection to a given environment's
// state.
type environ struct {
	storage.ProviderRegistry
	name         string
	modelUUID    string
	cloud        environs.CloudSpec
	ecfgMutex    sync.Mutex
	ecfgUnlocked *environConfig
	spacesMutex  sync.RWMutex
}

var _ environs.Environ = (*environ)(nil)
var _ environs.Networking = (*environ)(nil)

// discardOperations discards all Operations written to it.
var discardOperations = make(chan Operation)

func init() {
	environs.RegisterProvider("dummy", &dummy)

	// Prime the first ops channel, so that naive clients can use
	// the testing environment by simply importing it.
	go func() {
		for range discardOperations {
		}
	}()
}

// dummy is the dummy environmentProvider singleton.
var dummy = environProvider{
	ops:                    discardOperations,
	state:                  make(map[string]*environState),
	newStatePolicy:         stateenvirons.GetNewPolicyFunc(),
	supportsSpaces:         true,
	supportsSpaceDiscovery: false,
}

// Reset resets the entire dummy environment and forgets any registered
// operation listener. All opened environments after Reset will share
// the same underlying state.
func Reset(c *gc.C) {
	logger.Infof("reset model")
	dummy.mu.Lock()
	dummy.ops = discardOperations
	oldState := dummy.state
	dummy.controllerState = nil
	dummy.state = make(map[string]*environState)
	dummy.newStatePolicy = stateenvirons.GetNewPolicyFunc()
	dummy.supportsSpaces = true
	dummy.supportsSpaceDiscovery = false
	dummy.mu.Unlock()

	// NOTE(axw) we must destroy the old states without holding
	// the provider lock, or we risk deadlocking. Destroying
	// state involves closing the embedded API server, which
	// may require waiting on RPC calls that interact with the
	// EnvironProvider (e.g. EnvironProvider.Open).
	for _, s := range oldState {
		if s.httpServer != nil {
			logger.Debugf("closing httpServer")
			s.httpServer.Close()
		}
		s.destroy()
	}
	if mongoAlive() {
		err := retry.Call(retry.CallArgs{
			Func: gitjujutesting.MgoServer.Reset,
			// Only interested in retrying the intermittent
			// 'unexpected message'.
			IsFatalError: func(err error) bool {
				return !strings.HasSuffix(err.Error(), "unexpected message")
			},
			Delay:    time.Millisecond,
			Clock:    clock.WallClock,
			Attempts: 5,
		})
		c.Assert(err, jc.ErrorIsNil)
	}
}

func (state *environState) destroy() {
	state.mu.Lock()
	defer state.mu.Unlock()
	state.destroyLocked()
}

func (state *environState) destroyLocked() {
	logger.Debugf("+ destroyLocked for %s", state.apiState.ModelUUID())
	defer logger.Debugf("- destroyLocked for %s", state.apiState.ModelUUID())
	if !state.bootstrapped {
		return
	}
	apiServer := state.apiServer
	apiStatePool := state.apiStatePool
<<<<<<< HEAD
=======
	apiState := state.apiState
	leaseManager := state.leaseManager
>>>>>>> 56ab4b0d
	state.apiServer = nil
	state.apiStatePool = nil
	state.apiState = nil
	state.leaseManager = nil
	state.bootstrapped = false
	state.hub = nil

	// Release the lock while we close resources. In particular,
	// we must not hold the lock while the API server is being
	// closed, as it may need to interact with the Environ while
	// shutting down.
	logger.Debugf("release state.mu")
	state.mu.Unlock()
	defer logger.Debugf("acquire state.mu")
	defer state.mu.Lock()

	if apiServer != nil {
		logger.Debugf("stopping apiServer")
		if err := apiServer.Stop(); err != nil && mongoAlive() {
			panic(err)
		}
	}

	if leaseManager != nil {
		if err := worker.Stop(leaseManager); err != nil && mongoAlive() {
			panic(err)
		}
	}

	if apiStatePool != nil {
		logger.Debugf("closing apiStatePool")
		if err := apiStatePool.Close(); err != nil && mongoAlive() {
			panic(err)
		}
	}

	if mongoAlive() {
		logger.Debugf("resetting MgoServer")
		gitjujutesting.MgoServer.Reset()
	}
}

// mongoAlive reports whether the mongo server is
// still alive (i.e. has not been deliberately destroyed).
// If it has been deliberately destroyed, we will
// expect some errors when closing things down.
func mongoAlive() bool {
	return gitjujutesting.MgoServer.Addr() != ""
}

// GetStateInAPIServer returns the state connection used by the API server
// This is so code in the test suite can trigger Syncs, etc that the API server
// will see, which will then trigger API watchers, etc.
func (e *environ) GetStateInAPIServer() *state.State {
	st, err := e.state()
	if err != nil {
		panic(err)
	}
	return st.apiState
}

// GetStatePoolInAPIServer returns the StatePool used by the API
// server.  As for GetStatePoolInAPIServer, this is so code in the
// test suite can trigger Syncs etc.
func (e *environ) GetStatePoolInAPIServer() *state.StatePool {
	st, err := e.state()
	if err != nil {
		panic(err)
	}
	return st.apiStatePool
}

// GetHubInAPIServer returns the central hub used by the API server.
func (e *environ) GetHubInAPIServer() *pubsub.StructuredHub {
	st, err := e.state()
	if err != nil {
		panic(err)
	}
	return st.hub
}

// GetLeaseManagerInAPIServer returns the lease manager used by the
// API server.
func (e *environ) GetLeaseManagerInAPIServer() corelease.Manager {
	st, err := e.state()
	if err != nil {
		panic(err)
	}
	return st.leaseManager
}

// newState creates the state for a new environment with the given name.
func newState(name string, ops chan<- Operation, newStatePolicy state.NewPolicyFunc) *environState {
	buf := make([]byte, 8192)
	buf = buf[:runtime.Stack(buf, false)]
	s := &environState{
		name:           name,
		ops:            ops,
		newStatePolicy: newStatePolicy,
		insts:          make(map[instance.Id]*dummyInstance),
		creator:        string(buf),
	}
	return s
}

// listenAPI starts an HTTP server listening for API connections.
func (s *environState) listenAPI() int {
	certPool, err := api.CreateCertPool(testing.CACert)
	if err != nil {
		panic(err)
	}
	tlsConfig := api.NewTLSConfig(certPool)
	tlsConfig.ServerName = "juju-apiserver"
	tlsConfig.Certificates = []tls.Certificate{*testing.ServerTLSCert}
	s.mux = apiserverhttp.NewMux()
	s.httpServer = httptest.NewUnstartedServer(s.mux)
	s.httpServer.TLS = tlsConfig
	return s.httpServer.Listener.Addr().(*net.TCPAddr).Port
}

// SetSupportsSpaces allows to enable and disable SupportsSpaces for tests.
func SetSupportsSpaces(supports bool) bool {
	dummy.mu.Lock()
	defer dummy.mu.Unlock()
	current := dummy.supportsSpaces
	dummy.supportsSpaces = supports
	return current
}

// SetSupportsSpaceDiscovery allows to enable and disable
// SupportsSpaceDiscovery for tests.
func SetSupportsSpaceDiscovery(supports bool) bool {
	dummy.mu.Lock()
	defer dummy.mu.Unlock()
	current := dummy.supportsSpaceDiscovery
	dummy.supportsSpaceDiscovery = supports
	return current
}

// Listen directs subsequent operations on any dummy environment
// to channel c (if not nil).
func Listen(c chan<- Operation) {
	dummy.mu.Lock()
	defer dummy.mu.Unlock()
	if c == nil {
		c = discardOperations
	}
	dummy.ops = c
	for _, st := range dummy.state {
		st.mu.Lock()
		st.ops = c
		st.mu.Unlock()
	}
}

var configSchema = environschema.Fields{
	"controller": {
		Description: "Whether the model should start a controller",
		Type:        environschema.Tbool,
	},
	"broken": {
		Description: "Whitespace-separated Environ methods that should return an error when called",
		Type:        environschema.Tstring,
	},
	"secret": {
		Description: "A secret",
		Type:        environschema.Tstring,
	},
}

var configFields = func() schema.Fields {
	fs, _, err := configSchema.ValidationSchema()
	if err != nil {
		panic(err)
	}
	return fs
}()

var configDefaults = schema.Defaults{
	"broken":     "",
	"secret":     "pork",
	"controller": false,
}

type environConfig struct {
	*config.Config
	attrs map[string]interface{}
}

func (c *environConfig) controller() bool {
	return c.attrs["controller"].(bool)
}

func (c *environConfig) broken() string {
	return c.attrs["broken"].(string)
}

func (c *environConfig) secret() string {
	return c.attrs["secret"].(string)
}

func (p *environProvider) newConfig(cfg *config.Config) (*environConfig, error) {
	valid, err := p.Validate(cfg, nil)
	if err != nil {
		return nil, err
	}
	return &environConfig{valid, valid.UnknownAttrs()}, nil
}

func (p *environProvider) Schema() environschema.Fields {
	fields, err := config.Schema(configSchema)
	if err != nil {
		panic(err)
	}
	return fields
}

var _ config.ConfigSchemaSource = (*environProvider)(nil)

// ConfigSchema returns extra config attributes specific
// to this provider only.
func (p *environProvider) ConfigSchema() schema.Fields {
	return configFields
}

// ConfigDefaults returns the default values for the
// provider specific config attributes.
func (p *environProvider) ConfigDefaults() schema.Defaults {
	return configDefaults
}

func (*environProvider) CredentialSchemas() map[cloud.AuthType]cloud.CredentialSchema {
	return map[cloud.AuthType]cloud.CredentialSchema{
		cloud.EmptyAuthType: {},
		cloud.UserPassAuthType: {
			{
				"username", cloud.CredentialAttr{Description: "The username to authenticate with."},
			}, {
				"password", cloud.CredentialAttr{
					Description: "The password for the specified username.",
					Hidden:      true,
				},
			},
		},
	}
}

func (*environProvider) DetectCredentials() (*cloud.CloudCredential, error) {
	return cloud.NewEmptyCloudCredential(), nil
}

func (*environProvider) FinalizeCredential(ctx environs.FinalizeCredentialContext, args environs.FinalizeCredentialParams) (*cloud.Credential, error) {
	return &args.Credential, nil
}

func (*environProvider) DetectRegions() ([]cloud.Region, error) {
	return []cloud.Region{{Name: "dummy"}}, nil
}

func (p *environProvider) Validate(cfg, old *config.Config) (valid *config.Config, err error) {
	// Check for valid changes for the base config values.
	if err := config.Validate(cfg, old); err != nil {
		return nil, err
	}
	validated, err := cfg.ValidateUnknownAttrs(configFields, configDefaults)
	if err != nil {
		return nil, err
	}
	// Apply the coerced unknown values back into the config.
	return cfg.Apply(validated)
}

func (e *environ) state() (*environState, error) {
	dummy.mu.Lock()
	defer dummy.mu.Unlock()
	state, ok := dummy.state[e.modelUUID]
	if !ok {
		return nil, errNotPrepared
	}
	return state, nil
}

// Version is part of the EnvironProvider interface.
func (*environProvider) Version() int {
	return 0
}

func (p *environProvider) Open(args environs.OpenParams) (environs.Environ, error) {
	p.mu.Lock()
	defer p.mu.Unlock()
	ecfg, err := p.newConfig(args.Config)
	if err != nil {
		return nil, err
	}
	env := &environ{
		ProviderRegistry: StorageProviders(),
		name:             ecfg.Name(),
		modelUUID:        args.Config.UUID(),
		cloud:            args.Cloud,
		ecfgUnlocked:     ecfg,
	}
	if err := env.checkBroken("Open"); err != nil {
		return nil, err
	}
	return env, nil
}

// CloudSchema returns the schema used to validate input for add-cloud.  Since
// this provider does not support custom clouds, this always returns nil.
func (p *environProvider) CloudSchema() *jsonschema.Schema {
	return nil
}

// Ping tests the connection to the cloud, to verify the endpoint is valid.
func (p *environProvider) Ping(ctx context.ProviderCallContext, endpoint string) error {
	return errors.NotImplementedf("Ping")
}

// PrepareConfig is specified in the EnvironProvider interface.
func (p *environProvider) PrepareConfig(args environs.PrepareConfigParams) (*config.Config, error) {
	if _, err := dummy.newConfig(args.Config); err != nil {
		return nil, err
	}
	return args.Config, nil
}

// Override for testing - the data directory with which the state api server is initialised.
var DataDir = ""
var LogDir = ""

func (e *environ) ecfg() *environConfig {
	e.ecfgMutex.Lock()
	ecfg := e.ecfgUnlocked
	e.ecfgMutex.Unlock()
	return ecfg
}

func (e *environ) checkBroken(method string) error {
	for _, m := range strings.Fields(e.ecfg().broken()) {
		if m == method {
			return fmt.Errorf("dummy.%s is broken", method)
		}
	}
	return nil
}

// PrecheckInstance is specified in the environs.InstancePrechecker interface.
func (*environ) PrecheckInstance(ctx context.ProviderCallContext, args environs.PrecheckInstanceParams) error {
	if args.Placement != "" && args.Placement != "valid" {
		return fmt.Errorf("%s placement is invalid", args.Placement)
	}
	return nil
}

// Create is part of the Environ interface.
func (e *environ) Create(ctx context.ProviderCallContext, args environs.CreateParams) error {
	dummy.mu.Lock()
	defer dummy.mu.Unlock()
	dummy.state[e.modelUUID] = newState(e.name, dummy.ops, dummy.newStatePolicy)
	return nil
}

// PrepareForBootstrap is part of the Environ interface.
func (e *environ) PrepareForBootstrap(ctx environs.BootstrapContext) error {
	dummy.mu.Lock()
	defer dummy.mu.Unlock()
	ecfg := e.ecfgUnlocked

	if ecfg.controller() && dummy.controllerState != nil {
		// Because of global variables, we can only have one dummy
		// controller per process. Panic if there is an attempt to
		// bootstrap while there is another active controller.
		old := dummy.controllerState
		panic(fmt.Errorf("cannot share a state between two dummy environs; old %q; new %q: %s", old.name, e.name, old.creator))
	}

	// The environment has not been prepared, so create it and record it.
	// We don't start listening for State or API connections until
	// Bootstrap has been called.
	envState := newState(e.name, dummy.ops, dummy.newStatePolicy)
	if ecfg.controller() {
		dummy.apiPort = envState.listenAPI()
		dummy.controllerState = envState
	}
	dummy.state[e.modelUUID] = envState
	return nil
}

func (e *environ) Bootstrap(ctx environs.BootstrapContext, callCtx context.ProviderCallContext, args environs.BootstrapParams) (*environs.BootstrapResult, error) {
	series := config.PreferredSeries(e.Config())
	availableTools, err := args.AvailableTools.Match(coretools.Filter{Series: series})
	if err != nil {
		return nil, err
	}
	arch := availableTools.Arches()[0]

	defer delay()
	if err := e.checkBroken("Bootstrap"); err != nil {
		return nil, err
	}
	if _, ok := args.ControllerConfig.CACert(); !ok {
		return nil, errors.New("no CA certificate in controller configuration")
	}

	logger.Infof("would pick agent binaries from %s", availableTools)

	estate, err := e.state()
	if err != nil {
		return nil, err
	}
	estate.mu.Lock()
	defer estate.mu.Unlock()
	if estate.bootstrapped {
		return nil, errors.New("model is already bootstrapped")
	}

	// Create an instance for the bootstrap node.
	logger.Infof("creating bootstrap instance")
	i := &dummyInstance{
		id:           BootstrapInstanceId,
		addresses:    network.NewAddresses("localhost"),
		machineId:    agent.BootstrapMachineId,
		series:       series,
		firewallMode: e.Config().FirewallMode(),
		state:        estate,
		controller:   true,
	}
	estate.insts[i.id] = i
	estate.bootstrapped = true
	estate.ops <- OpBootstrap{Context: ctx, Env: e.name, Args: args}

	finalize := func(ctx environs.BootstrapContext, icfg *instancecfg.InstanceConfig, _ environs.BootstrapDialOpts) (err error) {
		if e.ecfg().controller() {
			icfg.Bootstrap.BootstrapMachineInstanceId = BootstrapInstanceId
			if err := instancecfg.FinishInstanceConfig(icfg, e.Config()); err != nil {
				return err
			}

			adminUser := names.NewUserTag("admin@local")
			var cloudCredentialTag names.CloudCredentialTag
			if icfg.Bootstrap.ControllerCloudCredentialName != "" {
				cloudCredentialTag = names.NewCloudCredentialTag(fmt.Sprintf(
					"%s/%s/%s",
					icfg.Bootstrap.ControllerCloud.Name,
					adminUser.Id(),
					icfg.Bootstrap.ControllerCloudCredentialName,
				))
			}

			cloudCredentials := make(map[names.CloudCredentialTag]cloud.Credential)
			if icfg.Bootstrap.ControllerCloudCredential != nil && icfg.Bootstrap.ControllerCloudCredentialName != "" {
				cloudCredentials[cloudCredentialTag] = *icfg.Bootstrap.ControllerCloudCredential
			}

			session, err := mongo.DialWithInfo(mongoInfo(), mongotest.DialOpts())
			if err != nil {
				return err
			}
			defer session.Close()

			// Since the admin user isn't setup until after here,
			// the password in the info structure is empty, so the admin
			// user is constructed with an empty password here.
			// It is set just below.
			_, statePool, err := state.Initialize(state.InitializeParams{
				Clock:            clock.WallClock,
				ControllerConfig: icfg.Controller.Config,
				ControllerModelArgs: state.ModelArgs{
					Type:                    state.ModelTypeIAAS,
					Owner:                   adminUser,
					Config:                  icfg.Bootstrap.ControllerModelConfig,
					Constraints:             icfg.Bootstrap.BootstrapMachineConstraints,
					CloudName:               icfg.Bootstrap.ControllerCloud.Name,
					CloudRegion:             icfg.Bootstrap.ControllerCloudRegion,
					CloudCredential:         cloudCredentialTag,
					StorageProviderRegistry: e,
				},
				Cloud:            icfg.Bootstrap.ControllerCloud,
				CloudCredentials: cloudCredentials,
				MongoSession:     session,
				NewPolicy:        estate.newStatePolicy,
				AdminPassword:    icfg.Controller.MongoInfo.Password,
			})
			if err != nil {
				return err
			}
<<<<<<< HEAD
			st := statePool.SystemState()
			if err := st.SetModelConstraints(args.ModelConstraints); err != nil {
				statePool.Close()
=======
			defer func() {
				if err != nil {
					st.Close()
				}
			}()
			ctlr.Close()
			if err := st.SetModelConstraints(args.ModelConstraints); err != nil {
>>>>>>> 56ab4b0d
				return err
			}

			if err := st.SetAdminMongoPassword(icfg.Controller.MongoInfo.Password); err != nil {
<<<<<<< HEAD
				statePool.Close()
				return err
			}
			if err := st.MongoSession().DB("admin").Login("admin", icfg.Controller.MongoInfo.Password); err != nil {
				statePool.Close()
=======
				return err
			}
			if err := st.MongoSession().DB("admin").Login("admin", icfg.Controller.MongoInfo.Password); err != nil {
>>>>>>> 56ab4b0d
				return err
			}
			env, err := st.Model()
			if err != nil {
<<<<<<< HEAD
				statePool.Close()
=======
>>>>>>> 56ab4b0d
				return err
			}
			owner, err := st.User(env.Owner())
			if err != nil {
<<<<<<< HEAD
				statePool.Close()
=======
>>>>>>> 56ab4b0d
				return err
			}
			// We log this out for test purposes only. No one in real life can use
			// a dummy provider for anything other than testing, so logging the password
			// here is fine.
			logger.Debugf("setting password for %q to %q", owner.Name(), icfg.Controller.MongoInfo.Password)
			owner.SetPassword(icfg.Controller.MongoInfo.Password)

			stateAuthenticator, err := stateauthenticator.NewAuthenticator(statePool, clock.WallClock)
			if err != nil {
				statePool.Close()
				return err
			}
			stateAuthenticator.AddHandlers(estate.mux)

			machineTag := names.NewMachineTag("0")
			estate.httpServer.StartTLS()
			estate.presence = &fakePresence{make(map[string]presence.Status)}
			estate.hub = centralhub.New(machineTag)

			estate.leaseManager, err = leaseManager(
				icfg.Controller.Config.ControllerUUID(),
				st,
			)
			if err != nil {
				statePool.Close()
				return errors.Trace(err)
			}

			estate.apiServer, err = apiserver.NewServer(apiserver.ServerConfig{
<<<<<<< HEAD
				StatePool:      statePool,
				Authenticator:  stateAuthenticator,
				Clock:          clock.WallClock,
				GetAuditConfig: func() auditlog.Config { return auditlog.Config{} },
				Tag:            machineTag,
				DataDir:        DataDir,
				LogDir:         LogDir,
				Mux:            estate.mux,
				Hub:            estate.hub,
				Presence:       estate.presence,
				NewObserver: func() observer.Observer {
					logger := loggo.GetLogger("juju.apiserver")
					ctx := observer.RequestObserverContext{
						Clock:  clock.WallClock,
						Logger: logger,
						Hub:    estate.hub,
					}
					return observer.NewRequestObserver(ctx)
				},
=======
				StatePool:       statePool,
				Authenticator:   stateAuthenticator,
				Clock:           clock.WallClock,
				GetAuditConfig:  func() auditlog.Config { return auditlog.Config{} },
				Tag:             machineTag,
				DataDir:         DataDir,
				LogDir:          LogDir,
				Mux:             estate.mux,
				Hub:             estate.hub,
				Presence:        estate.presence,
				LeaseManager:    estate.leaseManager,
				NewObserver:     func() observer.Observer { return &fakeobserver.Instance{} },
>>>>>>> 56ab4b0d
				RateLimitConfig: apiserver.DefaultRateLimitConfig(),
				PublicDNSName:   icfg.Controller.Config.AutocertDNSName(),
				UpgradeComplete: func() bool {
					return true
				},
				RestoreStatus: func() state.RestoreStatus {
					return state.RestoreNotActive
				},
			})
			if err != nil {
				statePool.Close()
				panic(err)
			}
			estate.apiState = st
			estate.apiStatePool = statePool

			// Maintain the state authenticator (time out local user interactions).
			abort := make(chan struct{})
			go stateAuthenticator.Maintain(abort)
			go func(apiServer *apiserver.Server) {
				defer close(abort)
				apiServer.Wait()
			}(estate.apiServer)
		}
		estate.ops <- OpFinalizeBootstrap{Context: ctx, Env: e.name, InstanceConfig: icfg}
		return nil
	}

	bsResult := &environs.BootstrapResult{
		Arch:     arch,
		Series:   series,
		Finalize: finalize,
	}
	return bsResult, nil
}

func leaseManager(controllerUUID string, st *state.State) (*lease.Manager, error) {
	target := st.LeaseNotifyTarget(
		ioutil.Discard,
		loggo.GetLogger("juju.state.raftlease"),
	)
	dummyStore := newLeaseStore(clock.WallClock, target)
	return lease.NewManager(lease.ManagerConfig{
		Secretary:  lease.SecretaryFinder(controllerUUID),
		Store:      dummyStore,
		Logger:     loggo.GetLogger("juju.worker.lease.dummy"),
		Clock:      clock.WallClock,
		MaxSleep:   time.Minute,
		EntityUUID: controllerUUID,
	})
}

func (e *environ) ControllerInstances(ctx context.ProviderCallContext, controllerUUID string) ([]instance.Id, error) {
	estate, err := e.state()
	if err != nil {
		return nil, err
	}
	estate.mu.Lock()
	defer estate.mu.Unlock()
	if err := e.checkBroken("ControllerInstances"); err != nil {
		return nil, err
	}
	if !estate.bootstrapped {
		return nil, environs.ErrNotBootstrapped
	}
	var controllerInstances []instance.Id
	for _, v := range estate.insts {
		if v.controller {
			controllerInstances = append(controllerInstances, v.Id())
		}
	}
	return controllerInstances, nil
}

func (e *environ) Config() *config.Config {
	return e.ecfg().Config
}

func (e *environ) SetConfig(cfg *config.Config) error {
	if err := e.checkBroken("SetConfig"); err != nil {
		return err
	}
	ecfg, err := dummy.newConfig(cfg)
	if err != nil {
		return err
	}
	e.ecfgMutex.Lock()
	e.ecfgUnlocked = ecfg
	e.ecfgMutex.Unlock()
	return nil
}

// AdoptResources is part of the Environ interface.
func (e *environ) AdoptResources(ctx context.ProviderCallContext, controllerUUID string, fromVersion version.Number) error {
	// This provider doesn't track instance -> controller.
	return nil
}

func (e *environ) Destroy(ctx context.ProviderCallContext) (res error) {
	defer delay()
	estate, err := e.state()
	if err != nil {
		if err == errNotPrepared {
			return nil
		}
		return err
	}
	defer func() {
		// The estate is a pointer to a structure that is stored in the dummy global.
		// The Listen method can change the ops channel of any state, and will do so
		// under the covers. What we need to do is use the state mutex to add a memory
		// barrier such that the ops channel we see here is the latest.
		estate.mu.Lock()
		ops := estate.ops
		name := estate.name
		delete(dummy.state, e.modelUUID)
		estate.mu.Unlock()
		ops <- OpDestroy{
			Env:         name,
			Cloud:       e.cloud.Name,
			CloudRegion: e.cloud.Region,
			Error:       res,
		}
	}()
	if err := e.checkBroken("Destroy"); err != nil {
		return err
	}
	if !e.ecfg().controller() {
		return nil
	}
	estate.destroy()
	return nil
}

func (e *environ) DestroyController(ctx context.ProviderCallContext, controllerUUID string) error {
	if err := e.Destroy(ctx); err != nil {
		return err
	}
	dummy.mu.Lock()
	dummy.controllerState = nil
	dummy.mu.Unlock()
	return nil
}

// ConstraintsValidator is defined on the Environs interface.
func (e *environ) ConstraintsValidator(ctx context.ProviderCallContext) (constraints.Validator, error) {
	validator := constraints.NewValidator()
	validator.RegisterUnsupported([]string{constraints.CpuPower, constraints.VirtType})
	validator.RegisterConflicts([]string{constraints.InstanceType}, []string{constraints.Mem})
	validator.RegisterVocabulary(constraints.Arch, []string{arch.AMD64, arch.ARM64, arch.I386, arch.PPC64EL})
	return validator, nil
}

// MaintainInstance is specified in the InstanceBroker interface.
func (*environ) MaintainInstance(ctx context.ProviderCallContext, args environs.StartInstanceParams) error {
	return nil
}

// StartInstance is specified in the InstanceBroker interface.
func (e *environ) StartInstance(ctx context.ProviderCallContext, args environs.StartInstanceParams) (*environs.StartInstanceResult, error) {

	defer delay()
	machineId := args.InstanceConfig.MachineId
	logger.Infof("dummy startinstance, machine %s", machineId)
	if err := e.checkBroken("StartInstance"); err != nil {
		return nil, err
	}
	estate, err := e.state()
	if err != nil {
		return nil, err
	}
	estate.mu.Lock()
	defer estate.mu.Unlock()

	// check if an error has been injected on the transientErrorInjection channel (testing purposes)
	select {
	case injectedError := <-transientErrorInjection:
		return nil, injectedError
	default:
	}

	if args.InstanceConfig.MachineNonce == "" {
		return nil, errors.New("cannot start instance: missing machine nonce")
	}
	if args.InstanceConfig.Controller != nil {
		if args.InstanceConfig.Controller.MongoInfo.Tag != names.NewMachineTag(machineId) {
			return nil, errors.New("entity tag must match started machine")
		}
	}
	if args.InstanceConfig.APIInfo.Tag != names.NewMachineTag(machineId) {
		return nil, errors.New("entity tag must match started machine")
	}
	logger.Infof("would pick agent binaries from %s", args.Tools)
	series := args.Tools.OneSeries()

	idString := fmt.Sprintf("%s-%d", e.name, estate.maxId)
	// Add the addresses we want to see in the machine doc. This means both
	// IPv4 and IPv6 loopback, as well as the DNS name.
	addrs := network.NewAddresses(idString+".dns", "127.0.0.1", "::1")
	logger.Debugf("StartInstance addresses: %v", addrs)
	i := &dummyInstance{
		id:           instance.Id(idString),
		addresses:    addrs,
		machineId:    machineId,
		series:       series,
		firewallMode: e.Config().FirewallMode(),
		state:        estate,
	}

	var hc *instance.HardwareCharacteristics
	// To match current system capability, only provide hardware characteristics for
	// environ machines, not containers.
	if state.ParentId(machineId) == "" {
		// Assume that the provided Availability Zone won't fail,
		// though one is required.
		var zone string
		if args.Placement != "" {
			split := strings.Split(args.Placement, "=")
			if len(split) == 2 && split[0] == "zone" {
				zone = split[1]
			}
		}
		if zone == "" && args.AvailabilityZone != "" {
			zone = args.AvailabilityZone
		}

		// We will just assume the instance hardware characteristics exactly matches
		// the supplied constraints (if specified).
		hc = &instance.HardwareCharacteristics{
			Arch:             args.Constraints.Arch,
			Mem:              args.Constraints.Mem,
			RootDisk:         args.Constraints.RootDisk,
			CpuCores:         args.Constraints.CpuCores,
			CpuPower:         args.Constraints.CpuPower,
			Tags:             args.Constraints.Tags,
			AvailabilityZone: &zone,
		}
		// Fill in some expected instance hardware characteristics if constraints not specified.
		if hc.Arch == nil {
			arch := "amd64"
			hc.Arch = &arch
		}
		if hc.Mem == nil {
			mem := uint64(1024)
			hc.Mem = &mem
		}
		if hc.RootDisk == nil {
			disk := uint64(8192)
			hc.RootDisk = &disk
		}
		if hc.CpuCores == nil {
			cores := uint64(1)
			hc.CpuCores = &cores
		}
	}
	// Simulate subnetsToZones gets populated when spaces given in constraints.
	spaces := args.Constraints.IncludeSpaces()
	var subnetsToZones map[network.Id][]string
	for isp := range spaces {
		// Simulate 2 subnets per space.
		if subnetsToZones == nil {
			subnetsToZones = make(map[network.Id][]string)
		}
		for isn := 0; isn < 2; isn++ {
			providerId := fmt.Sprintf("subnet-%d", isp+isn)
			zone := fmt.Sprintf("zone%d", isp+isn)
			subnetsToZones[network.Id(providerId)] = []string{zone}
		}
	}
	// Simulate creating volumes when requested.
	volumes := make([]storage.Volume, len(args.Volumes))
	for iv, v := range args.Volumes {
		persistent, _ := v.Attributes["persistent"].(bool)
		volumes[iv] = storage.Volume{
			Tag: v.Tag,
			VolumeInfo: storage.VolumeInfo{
				Size:       v.Size,
				Persistent: persistent,
			},
		}
	}
	// Simulate attaching volumes when requested.
	volumeAttachments := make([]storage.VolumeAttachment, len(args.VolumeAttachments))
	for iv, v := range args.VolumeAttachments {
		volumeAttachments[iv] = storage.VolumeAttachment{
			Volume:  v.Volume,
			Machine: v.Machine,
			VolumeAttachmentInfo: storage.VolumeAttachmentInfo{
				DeviceName: fmt.Sprintf("sd%c", 'b'+rune(iv)),
				ReadOnly:   v.ReadOnly,
			},
		}
	}
	var mongoInfo *mongo.MongoInfo
	if args.InstanceConfig.Controller != nil {
		mongoInfo = args.InstanceConfig.Controller.MongoInfo
	}
	estate.insts[i.id] = i
	estate.maxId++
	estate.ops <- OpStartInstance{
		Env:               e.name,
		MachineId:         machineId,
		MachineNonce:      args.InstanceConfig.MachineNonce,
		PossibleTools:     args.Tools,
		Constraints:       args.Constraints,
		SubnetsToZones:    subnetsToZones,
		Volumes:           volumes,
		VolumeAttachments: volumeAttachments,
		Instance:          i,
		Jobs:              args.InstanceConfig.Jobs,
		Info:              mongoInfo,
		APIInfo:           args.InstanceConfig.APIInfo,
		AgentEnvironment:  args.InstanceConfig.AgentEnvironment,
		Secret:            e.ecfg().secret(),
	}
	return &environs.StartInstanceResult{
		Instance: i,
		Hardware: hc,
	}, nil
}

func (e *environ) StopInstances(ctx context.ProviderCallContext, ids ...instance.Id) error {
	defer delay()
	if err := e.checkBroken("StopInstance"); err != nil {
		return err
	}
	estate, err := e.state()
	if err != nil {
		return err
	}
	estate.mu.Lock()
	defer estate.mu.Unlock()
	for _, id := range ids {
		delete(estate.insts, id)
	}
	estate.ops <- OpStopInstances{
		Env: e.name,
		Ids: ids,
	}
	return nil
}

func (e *environ) Instances(ctx context.ProviderCallContext, ids []instance.Id) (insts []instance.Instance, err error) {
	defer delay()
	if err := e.checkBroken("Instances"); err != nil {
		return nil, err
	}
	if len(ids) == 0 {
		return nil, nil
	}
	estate, err := e.state()
	if err != nil {
		return nil, err
	}
	estate.mu.Lock()
	defer estate.mu.Unlock()
	notFound := 0
	for _, id := range ids {
		inst := estate.insts[id]
		if inst == nil {
			err = environs.ErrPartialInstances
			notFound++
			insts = append(insts, nil)
		} else {
			insts = append(insts, inst)
		}
	}
	if notFound == len(ids) {
		return nil, environs.ErrNoInstances
	}
	return
}

// SupportsSpaces is specified on environs.Networking.
func (env *environ) SupportsSpaces(ctx context.ProviderCallContext) (bool, error) {
	dummy.mu.Lock()
	defer dummy.mu.Unlock()
	if !dummy.supportsSpaces {
		return false, errors.NotSupportedf("spaces")
	}
	return true, nil
}

// SupportsSpaceDiscovery is specified on environs.Networking.
func (env *environ) SupportsSpaceDiscovery(ctx context.ProviderCallContext) (bool, error) {
	if err := env.checkBroken("SupportsSpaceDiscovery"); err != nil {
		return false, err
	}
	dummy.mu.Lock()
	defer dummy.mu.Unlock()
	if !dummy.supportsSpaceDiscovery {
		return false, nil
	}
	return true, nil
}

// SupportsContainerAddresses is specified on environs.Networking.
func (env *environ) SupportsContainerAddresses(ctx context.ProviderCallContext) (bool, error) {
	return false, errors.NotSupportedf("container addresses")
}

// Spaces is specified on environs.Networking.
func (env *environ) Spaces(ctx context.ProviderCallContext) ([]network.SpaceInfo, error) {
	if err := env.checkBroken("Spaces"); err != nil {
		return []network.SpaceInfo{}, err
	}
	return []network.SpaceInfo{{
		Name:       "foo",
		ProviderId: network.Id("0"),
		Subnets: []network.SubnetInfo{{
			ProviderId:        network.Id("1"),
			AvailabilityZones: []string{"zone1"},
		}, {
			ProviderId:        network.Id("2"),
			AvailabilityZones: []string{"zone1"},
		}}}, {
		Name:       "Another Foo 99!",
		ProviderId: "1",
		Subnets: []network.SubnetInfo{{
			ProviderId:        network.Id("3"),
			AvailabilityZones: []string{"zone1"},
		}}}, {
		Name:       "foo-",
		ProviderId: "2",
		Subnets: []network.SubnetInfo{{
			ProviderId:        network.Id("4"),
			AvailabilityZones: []string{"zone1"},
		}}}, {
		Name:       "---",
		ProviderId: "3",
		Subnets: []network.SubnetInfo{{
			ProviderId:        network.Id("5"),
			AvailabilityZones: []string{"zone1"},
		}}}}, nil
}

// NetworkInterfaces implements Environ.NetworkInterfaces().
func (env *environ) NetworkInterfaces(ctx context.ProviderCallContext, instId instance.Id) ([]network.InterfaceInfo, error) {
	if err := env.checkBroken("NetworkInterfaces"); err != nil {
		return nil, err
	}

	estate, err := env.state()
	if err != nil {
		return nil, err
	}
	estate.mu.Lock()
	defer estate.mu.Unlock()

	// Simulate 3 NICs - primary and secondary enabled plus a disabled NIC.
	// all configured using DHCP and having fake DNS servers and gateway.
	info := make([]network.InterfaceInfo, 3)
	for i, netName := range []string{"private", "public", "disabled"} {
		info[i] = network.InterfaceInfo{
			DeviceIndex:      i,
			ProviderId:       network.Id(fmt.Sprintf("dummy-eth%d", i)),
			ProviderSubnetId: network.Id("dummy-" + netName),
			InterfaceType:    network.EthernetInterface,
			CIDR:             fmt.Sprintf("0.%d.0.0/24", (i+1)*10),
			InterfaceName:    fmt.Sprintf("eth%d", i),
			VLANTag:          i,
			MACAddress:       fmt.Sprintf("aa:bb:cc:dd:ee:f%d", i),
			Disabled:         i == 2,
			NoAutoStart:      i%2 != 0,
			ConfigType:       network.ConfigDHCP,
			Address: network.NewAddress(
				fmt.Sprintf("0.%d.0.%d", (i+1)*10, estate.maxAddr+2),
			),
			DNSServers: network.NewAddresses("ns1.dummy", "ns2.dummy"),
			GatewayAddress: network.NewAddress(
				fmt.Sprintf("0.%d.0.1", (i+1)*10),
			),
		}
	}

	estate.ops <- OpNetworkInterfaces{
		Env:        env.name,
		InstanceId: instId,
		Info:       info,
	}

	return info, nil
}

type azShim struct {
	name      string
	available bool
}

func (az azShim) Name() string {
	return az.name
}

func (az azShim) Available() bool {
	return az.available
}

// AvailabilityZones implements environs.ZonedEnviron.
func (env *environ) AvailabilityZones(ctx context.ProviderCallContext) ([]common.AvailabilityZone, error) {
	// TODO(dimitern): Fix this properly.
	return []common.AvailabilityZone{
		azShim{"zone1", true},
		azShim{"zone2", false},
		azShim{"zone3", true},
		azShim{"zone4", true},
	}, nil
}

// InstanceAvailabilityZoneNames implements environs.ZonedEnviron.
func (env *environ) InstanceAvailabilityZoneNames(ctx context.ProviderCallContext, ids []instance.Id) ([]string, error) {
	if err := env.checkBroken("InstanceAvailabilityZoneNames"); err != nil {
		return nil, errors.NotSupportedf("instance availability zones")
	}
	availabilityZones, err := env.AvailabilityZones(ctx)
	if err != nil {
		return nil, err
	}
	azMaxIndex := len(availabilityZones) - 1
	azIndex := 0
	returnValue := make([]string, len(ids))
	for i := range ids {
		if availabilityZones[azIndex].Available() {
			returnValue[i] = availabilityZones[azIndex].Name()
		} else {
			// Based on knowledge of how the AZs are setup above
			// in AvailabilityZones()
			azIndex += 1
			returnValue[i] = availabilityZones[azIndex].Name()
		}
		azIndex += 1
		if azIndex == azMaxIndex {
			azIndex = 0
		}
	}
	return returnValue, nil
}

// DeriveAvailabilityZones is part of the common.ZonedEnviron interface.
func (env *environ) DeriveAvailabilityZones(ctx context.ProviderCallContext, args environs.StartInstanceParams) ([]string, error) {
	return nil, nil
}

// Subnets implements environs.Environ.Subnets.
func (env *environ) Subnets(ctx context.ProviderCallContext, instId instance.Id, subnetIds []network.Id) ([]network.SubnetInfo, error) {
	if err := env.checkBroken("Subnets"); err != nil {
		return nil, err
	}

	estate, err := env.state()
	if err != nil {
		return nil, err
	}
	estate.mu.Lock()
	defer estate.mu.Unlock()

	if ok, _ := env.SupportsSpaceDiscovery(ctx); ok {
		// Space discovery needs more subnets to work with.
		return env.subnetsForSpaceDiscovery(estate)
	}

	allSubnets := []network.SubnetInfo{{
		CIDR:              "0.10.0.0/24",
		ProviderId:        "dummy-private",
		AvailabilityZones: []string{"zone1", "zone2"},
	}, {
		CIDR:       "0.20.0.0/24",
		ProviderId: "dummy-public",
	}}

	// Filter result by ids, if given.
	var result []network.SubnetInfo
	for _, subId := range subnetIds {
		switch subId {
		case "dummy-private":
			result = append(result, allSubnets[0])
		case "dummy-public":
			result = append(result, allSubnets[1])
		}
	}
	if len(subnetIds) == 0 {
		result = append([]network.SubnetInfo{}, allSubnets...)
	}
	if len(result) == 0 {
		// No results, so just return them now.
		estate.ops <- OpSubnets{
			Env:        env.name,
			InstanceId: instId,
			SubnetIds:  subnetIds,
			Info:       result,
		}
		return result, nil
	}

	estate.ops <- OpSubnets{
		Env:        env.name,
		InstanceId: instId,
		SubnetIds:  subnetIds,
		Info:       result,
	}
	return result, nil
}

func (env *environ) subnetsForSpaceDiscovery(estate *environState) ([]network.SubnetInfo, error) {
	result := []network.SubnetInfo{{
		ProviderId:        network.Id("1"),
		AvailabilityZones: []string{"zone1"},
		CIDR:              "192.168.1.0/24",
	}, {
		ProviderId:        network.Id("2"),
		AvailabilityZones: []string{"zone1"},
		CIDR:              "192.168.2.0/24",
		VLANTag:           1,
	}, {
		ProviderId:        network.Id("3"),
		AvailabilityZones: []string{"zone1"},
		CIDR:              "192.168.3.0/24",
	}, {
		ProviderId:        network.Id("4"),
		AvailabilityZones: []string{"zone1"},
		CIDR:              "192.168.4.0/24",
	}, {
		ProviderId:        network.Id("5"),
		AvailabilityZones: []string{"zone1"},
		CIDR:              "192.168.5.0/24",
	}}
	estate.ops <- OpSubnets{
		Env:        env.name,
		InstanceId: instance.UnknownId,
		SubnetIds:  []network.Id{},
		Info:       result,
	}
	return result, nil
}

func (e *environ) AllInstances(ctx context.ProviderCallContext) ([]instance.Instance, error) {
	defer delay()
	if err := e.checkBroken("AllInstances"); err != nil {
		return nil, err
	}
	var insts []instance.Instance
	estate, err := e.state()
	if err != nil {
		return nil, err
	}
	estate.mu.Lock()
	defer estate.mu.Unlock()
	for _, v := range estate.insts {
		insts = append(insts, v)
	}
	return insts, nil
}

func (e *environ) OpenPorts(ctx context.ProviderCallContext, rules []network.IngressRule) error {
	if mode := e.ecfg().FirewallMode(); mode != config.FwGlobal {
		return fmt.Errorf("invalid firewall mode %q for opening ports on model", mode)
	}
	estate, err := e.state()
	if err != nil {
		return err
	}
	estate.mu.Lock()
	defer estate.mu.Unlock()
	for _, r := range rules {
		if len(r.SourceCIDRs) == 0 {
			r.SourceCIDRs = []string{"0.0.0.0/0"}
		}
		found := false
		for _, rule := range estate.globalRules {
			if r.String() == rule.String() {
				found = true
			}
		}
		if !found {
			estate.globalRules = append(estate.globalRules, r)
		}
	}

	return nil
}

func (e *environ) ClosePorts(ctx context.ProviderCallContext, rules []network.IngressRule) error {
	if mode := e.ecfg().FirewallMode(); mode != config.FwGlobal {
		return fmt.Errorf("invalid firewall mode %q for closing ports on model", mode)
	}
	estate, err := e.state()
	if err != nil {
		return err
	}
	estate.mu.Lock()
	defer estate.mu.Unlock()
	for _, r := range rules {
		for i, rule := range estate.globalRules {
			if r.String() == rule.String() {
				estate.globalRules = estate.globalRules[:i+copy(estate.globalRules[i:], estate.globalRules[i+1:])]
			}
		}
	}
	return nil
}

func (e *environ) IngressRules(ctx context.ProviderCallContext) (rules []network.IngressRule, err error) {
	if mode := e.ecfg().FirewallMode(); mode != config.FwGlobal {
		return nil, fmt.Errorf("invalid firewall mode %q for retrieving ingress rules from model", mode)
	}
	estate, err := e.state()
	if err != nil {
		return nil, err
	}
	estate.mu.Lock()
	defer estate.mu.Unlock()
	for _, r := range estate.globalRules {
		rules = append(rules, r)
	}
	network.SortIngressRules(rules)
	return
}

func (*environ) Provider() environs.EnvironProvider {
	return &dummy
}

type dummyInstance struct {
	state        *environState
	rules        network.IngressRuleSlice
	id           instance.Id
	status       string
	machineId    string
	series       string
	firewallMode string
	controller   bool

	mu        sync.Mutex
	addresses []network.Address
	broken    []string
}

func (inst *dummyInstance) Id() instance.Id {
	return inst.id
}

func (inst *dummyInstance) Status(ctx context.ProviderCallContext) instance.InstanceStatus {
	inst.mu.Lock()
	defer inst.mu.Unlock()
	// TODO(perrito666) add a provider status -> juju status mapping.
	jujuStatus := status.Pending
	if inst.status != "" {
		dummyStatus := status.Status(inst.status)
		if dummyStatus.KnownInstanceStatus() {
			jujuStatus = dummyStatus
		}
	}

	return instance.InstanceStatus{
		Status:  jujuStatus,
		Message: inst.status,
	}

}

// SetInstanceAddresses sets the addresses associated with the given
// dummy instance.
func SetInstanceAddresses(inst instance.Instance, addrs []network.Address) {
	inst0 := inst.(*dummyInstance)
	inst0.mu.Lock()
	inst0.addresses = append(inst0.addresses[:0], addrs...)
	logger.Debugf("setting instance %q addresses to %v", inst0.Id(), addrs)
	inst0.mu.Unlock()
}

// SetInstanceStatus sets the status associated with the given
// dummy instance.
func SetInstanceStatus(inst instance.Instance, status string) {
	inst0 := inst.(*dummyInstance)
	inst0.mu.Lock()
	inst0.status = status
	inst0.mu.Unlock()
}

// SetInstanceBroken marks the named methods of the instance as broken.
// Any previously broken methods not in the set will no longer be broken.
func SetInstanceBroken(inst instance.Instance, methods ...string) {
	inst0 := inst.(*dummyInstance)
	inst0.mu.Lock()
	inst0.broken = methods
	inst0.mu.Unlock()
}

func (inst *dummyInstance) checkBroken(method string) error {
	for _, m := range inst.broken {
		if m == method {
			return fmt.Errorf("dummyInstance.%s is broken", method)
		}
	}
	return nil
}

func (inst *dummyInstance) Addresses(ctx context.ProviderCallContext) ([]network.Address, error) {
	inst.mu.Lock()
	defer inst.mu.Unlock()
	if err := inst.checkBroken("Addresses"); err != nil {
		return nil, err
	}
	return append([]network.Address{}, inst.addresses...), nil
}

func (inst *dummyInstance) OpenPorts(ctx context.ProviderCallContext, machineId string, rules []network.IngressRule) error {
	defer delay()
	logger.Infof("openPorts %s, %#v", machineId, rules)
	if inst.firewallMode != config.FwInstance {
		return fmt.Errorf("invalid firewall mode %q for opening ports on instance",
			inst.firewallMode)
	}
	if inst.machineId != machineId {
		panic(fmt.Errorf("OpenPorts with mismatched machine id, expected %q got %q", inst.machineId, machineId))
	}
	inst.state.mu.Lock()
	defer inst.state.mu.Unlock()
	if err := inst.checkBroken("OpenPorts"); err != nil {
		return err
	}
	inst.state.ops <- OpOpenPorts{
		Env:        inst.state.name,
		MachineId:  machineId,
		InstanceId: inst.Id(),
		Rules:      rules,
	}
	for _, r := range rules {
		if len(r.SourceCIDRs) == 0 {
			r.SourceCIDRs = []string{"0.0.0.0/0"}
		}
		found := false
		for i, rule := range inst.rules {
			if r.PortRange == rule.PortRange {
				ruleCopy := r
				inst.rules[i] = ruleCopy
				found = true
				break
			}
			if r.String() == rule.String() {
				found = true
				break
			}
		}
		if !found {
			inst.rules = append(inst.rules, r)
		}
	}
	return nil
}

func (inst *dummyInstance) ClosePorts(ctx context.ProviderCallContext, machineId string, rules []network.IngressRule) error {
	defer delay()
	if inst.firewallMode != config.FwInstance {
		return fmt.Errorf("invalid firewall mode %q for closing ports on instance",
			inst.firewallMode)
	}
	if inst.machineId != machineId {
		panic(fmt.Errorf("ClosePorts with mismatched machine id, expected %s got %s", inst.machineId, machineId))
	}
	inst.state.mu.Lock()
	defer inst.state.mu.Unlock()
	if err := inst.checkBroken("ClosePorts"); err != nil {
		return err
	}
	inst.state.ops <- OpClosePorts{
		Env:        inst.state.name,
		MachineId:  machineId,
		InstanceId: inst.Id(),
		Rules:      rules,
	}
	for _, r := range rules {
		for i, rule := range inst.rules {
			if r.String() == rule.String() {
				inst.rules = inst.rules[:i+copy(inst.rules[i:], inst.rules[i+1:])]
			}
		}
	}
	return nil
}

func (inst *dummyInstance) IngressRules(ctx context.ProviderCallContext, machineId string) (rules []network.IngressRule, err error) {
	defer delay()
	if inst.firewallMode != config.FwInstance {
		return nil, fmt.Errorf("invalid firewall mode %q for retrieving ingress rules from instance",
			inst.firewallMode)
	}
	if inst.machineId != machineId {
		panic(fmt.Errorf("Rules with mismatched machine id, expected %q got %q", inst.machineId, machineId))
	}
	inst.state.mu.Lock()
	defer inst.state.mu.Unlock()
	if err := inst.checkBroken("IngressRules"); err != nil {
		return nil, err
	}
	for _, r := range inst.rules {
		rules = append(rules, r)
	}
	network.SortIngressRules(rules)
	return
}

// providerDelay controls the delay before dummy responds.
// non empty values in JUJU_DUMMY_DELAY will be parsed as
// time.Durations into this value.
var providerDelay, _ = time.ParseDuration(os.Getenv("JUJU_DUMMY_DELAY")) // parse errors are ignored

// pause execution to simulate the latency of a real provider
func delay() {
	if providerDelay > 0 {
		logger.Infof("pausing for %v", providerDelay)
		<-time.After(providerDelay)
	}
}

func (e *environ) AllocateContainerAddresses(ctx context.ProviderCallContext, hostInstanceID instance.Id, containerTag names.MachineTag, preparedInfo []network.InterfaceInfo) ([]network.InterfaceInfo, error) {
	return nil, errors.NotSupportedf("container address allocation")
}

func (e *environ) ReleaseContainerAddresses(ctx context.ProviderCallContext, interfaces []network.ProviderInterfaceInfo) error {
	return errors.NotSupportedf("container address allocation")
}

// ProviderSpaceInfo implements NetworkingEnviron.
func (*environ) ProviderSpaceInfo(ctx context.ProviderCallContext, space *network.SpaceInfo) (*environs.ProviderSpaceInfo, error) {
	return nil, errors.NotSupportedf("provider space info")
}

// AreSpacesRoutable implements NetworkingEnviron.
func (*environ) AreSpacesRoutable(ctx context.ProviderCallContext, space1, space2 *environs.ProviderSpaceInfo) (bool, error) {
	return false, nil
}

// SSHAddresses implements environs.SSHAddresses.
// For testing we cut "100.100.100.100" out of this list.
func (*environ) SSHAddresses(ctx context.ProviderCallContext, addresses []network.Address) ([]network.Address, error) {
	var rv []network.Address
	for _, addr := range addresses {
		if addr.Value != "100.100.100.100" {
			rv = append(rv, addr)
		}
	}
	return rv, nil
}

// SuperSubnets implements environs.SuperSubnets
func (*environ) SuperSubnets(ctx context.ProviderCallContext) ([]string, error) {
	return nil, errors.NotSupportedf("super subnets")
}

// SetAgentStatus sets the presence for a particular agent in the fake presence implementation.
func (e *environ) SetAgentStatus(agent string, status presence.Status) {
	estate, err := e.state()
	if err != nil {
		panic(err)
	}
	estate.presence.agent[agent] = status
}

// fakePresence returns alive for all agent alive requests.
type fakePresence struct {
	agent map[string]presence.Status
}

func (*fakePresence) Disable()        {}
func (*fakePresence) Enable()         {}
func (*fakePresence) IsEnabled() bool { return true }
func (*fakePresence) Connect(server, model, agent string, id uint64, controllerAgent bool, userData string) {
}
func (*fakePresence) Disconnect(server string, id uint64)                            {}
func (*fakePresence) Activity(server string, id uint64)                              {}
func (*fakePresence) ServerDown(server string)                                       {}
func (*fakePresence) UpdateServer(server string, connections []presence.Value) error { return nil }
func (f *fakePresence) Connections() presence.Connections                            { return f }

func (f *fakePresence) ForModel(model string) presence.Connections   { return f }
func (f *fakePresence) ForServer(server string) presence.Connections { return f }
func (f *fakePresence) ForAgent(agent string) presence.Connections   { return f }
func (*fakePresence) Count() int                                     { return 0 }
func (*fakePresence) Models() []string                               { return nil }
func (*fakePresence) Servers() []string                              { return nil }
func (*fakePresence) Agents() []string                               { return nil }
func (*fakePresence) Values() []presence.Value                       { return nil }

func (f *fakePresence) AgentStatus(agent string) (presence.Status, error) {
	if status, found := f.agent[agent]; found {
		return status, nil
	}
	return presence.Alive, nil
}<|MERGE_RESOLUTION|>--- conflicted
+++ resolved
@@ -361,11 +361,7 @@
 	}
 	apiServer := state.apiServer
 	apiStatePool := state.apiStatePool
-<<<<<<< HEAD
-=======
-	apiState := state.apiState
 	leaseManager := state.leaseManager
->>>>>>> 56ab4b0d
 	state.apiServer = nil
 	state.apiStatePool = nil
 	state.apiState = nil
@@ -852,50 +848,27 @@
 			if err != nil {
 				return err
 			}
-<<<<<<< HEAD
 			st := statePool.SystemState()
-			if err := st.SetModelConstraints(args.ModelConstraints); err != nil {
-				statePool.Close()
-=======
 			defer func() {
 				if err != nil {
-					st.Close()
+					statePool.Close()
 				}
 			}()
-			ctlr.Close()
 			if err := st.SetModelConstraints(args.ModelConstraints); err != nil {
->>>>>>> 56ab4b0d
 				return err
 			}
-
 			if err := st.SetAdminMongoPassword(icfg.Controller.MongoInfo.Password); err != nil {
-<<<<<<< HEAD
-				statePool.Close()
 				return err
 			}
 			if err := st.MongoSession().DB("admin").Login("admin", icfg.Controller.MongoInfo.Password); err != nil {
-				statePool.Close()
-=======
-				return err
-			}
-			if err := st.MongoSession().DB("admin").Login("admin", icfg.Controller.MongoInfo.Password); err != nil {
->>>>>>> 56ab4b0d
 				return err
 			}
 			env, err := st.Model()
 			if err != nil {
-<<<<<<< HEAD
-				statePool.Close()
-=======
->>>>>>> 56ab4b0d
 				return err
 			}
 			owner, err := st.User(env.Owner())
 			if err != nil {
-<<<<<<< HEAD
-				statePool.Close()
-=======
->>>>>>> 56ab4b0d
 				return err
 			}
 			// We log this out for test purposes only. No one in real life can use
@@ -926,7 +899,6 @@
 			}
 
 			estate.apiServer, err = apiserver.NewServer(apiserver.ServerConfig{
-<<<<<<< HEAD
 				StatePool:      statePool,
 				Authenticator:  stateAuthenticator,
 				Clock:          clock.WallClock,
@@ -937,6 +909,7 @@
 				Mux:            estate.mux,
 				Hub:            estate.hub,
 				Presence:       estate.presence,
+				LeaseManager:   estate.leaseManager,
 				NewObserver: func() observer.Observer {
 					logger := loggo.GetLogger("juju.apiserver")
 					ctx := observer.RequestObserverContext{
@@ -946,20 +919,6 @@
 					}
 					return observer.NewRequestObserver(ctx)
 				},
-=======
-				StatePool:       statePool,
-				Authenticator:   stateAuthenticator,
-				Clock:           clock.WallClock,
-				GetAuditConfig:  func() auditlog.Config { return auditlog.Config{} },
-				Tag:             machineTag,
-				DataDir:         DataDir,
-				LogDir:          LogDir,
-				Mux:             estate.mux,
-				Hub:             estate.hub,
-				Presence:        estate.presence,
-				LeaseManager:    estate.leaseManager,
-				NewObserver:     func() observer.Observer { return &fakeobserver.Instance{} },
->>>>>>> 56ab4b0d
 				RateLimitConfig: apiserver.DefaultRateLimitConfig(),
 				PublicDNSName:   icfg.Controller.Config.AutocertDNSName(),
 				UpgradeComplete: func() bool {
