--- conflicted
+++ resolved
@@ -64,15 +64,11 @@
 	jsonValue := `{"system_id": "system_id", "test": "test"}`
 	obj := s.testMAASObject.TestServer.NewNode(jsonValue)
 	resourceURI, _ := obj.GetField("resource_uri")
-<<<<<<< HEAD
-	instance := maasInstance{&obj, nil}
-=======
 	// TODO(perrito666) make a decent mock status getter
 	statusGetter := func(instance.Id) (string, string) {
 		return "unknown", "FAKE"
 	}
 	instance := maasInstance{&obj, statusGetter}
->>>>>>> 4a058d81
 
 	c.Check(string(instance.Id()), gc.Equals, resourceURI)
 }
@@ -80,15 +76,11 @@
 func (s *instanceTest) TestString(c *gc.C) {
 	jsonValue := `{"hostname": "thethingintheplace", "system_id": "system_id", "test": "test"}`
 	obj := s.testMAASObject.TestServer.NewNode(jsonValue)
-<<<<<<< HEAD
-	instance := &maasInstance{&obj, nil}
-=======
 	statusGetter := func(instance.Id) (string, string) {
 		return "unknown", "FAKE"
 	}
 
 	instance := &maasInstance{&obj, statusGetter}
->>>>>>> 4a058d81
 	hostname, err := instance.hostname()
 	c.Assert(err, jc.ErrorIsNil)
 	expected := hostname + ":" + string(instance.Id())
@@ -99,15 +91,11 @@
 	// For good measure, test what happens if we don't have a hostname.
 	jsonValue := `{"system_id": "system_id", "test": "test"}`
 	obj := s.testMAASObject.TestServer.NewNode(jsonValue)
-<<<<<<< HEAD
-	instance := &maasInstance{&obj, nil}
-=======
 	statusGetter := func(instance.Id) (string, string) {
 		return "unknown", "FAKE"
 	}
 
 	instance := &maasInstance{&obj, statusGetter}
->>>>>>> 4a058d81
 	_, err := instance.hostname()
 	c.Assert(err, gc.NotNil)
 	expected := fmt.Sprintf("<DNSName failed: %q>", err) + ":" + string(instance.Id())
@@ -124,15 +112,11 @@
 			"ip_addresses": [ "1.2.3.4", "fe80::d806:dbff:fe23:1199" ]
 		}`
 	obj := s.testMAASObject.TestServer.NewNode(jsonValue)
-<<<<<<< HEAD
-	inst := maasInstance{&obj, s.makeEnviron()}
-=======
-	statusGetter := func(instance.Id) (string, string) {
-		return "unknown", "FAKE"
-	}
-
-	inst := maasInstance{&obj, statusGetter}
->>>>>>> 4a058d81
+	statusGetter := func(instance.Id) (string, string) {
+		return "unknown", "FAKE"
+	}
+
+	inst := maasInstance{&obj, statusGetter}
 
 	expected := []network.Address{
 		network.NewScopedAddress("testing.invalid", network.ScopePublic),
@@ -175,7 +159,11 @@
 			"ip_addresses": [ "anything", "foo", "0.1.2.3" ]
 		}`
 	obj := s.testMAASObject.TestServer.NewNode(jsonValue)
-<<<<<<< HEAD
+	statusGetter := func(instance.Id) (string, string) {
+		return "unknown", "FAKE"
+	}
+
+	inst := maasInstance{&obj, statusGetter}
 	barSpace := server.NewSpace(spaceJSON(gomaasapi.CreateSpace{Name: "bar"}))
 	storageSpace := server.NewSpace(spaceJSON(gomaasapi.CreateSpace{Name: "storage"}))
 	dbSpace := server.NewSpace(spaceJSON(gomaasapi.CreateSpace{Name: "db"}))
@@ -183,14 +171,6 @@
 	server.NewSubnet(s.newSubnet("10.0.1.1/24", "storage", 3))
 	server.NewSubnet(s.newSubnet("fc00::/64", "db", 4))
 
-	inst := maasInstance{&obj, s.makeEnviron()}
-=======
-	statusGetter := func(instance.Id) (string, string) {
-		return "unknown", "FAKE"
-	}
-
-	inst := maasInstance{&obj, statusGetter}
->>>>>>> 4a058d81
 	// Since gomaasapi treats "interface_set" specially and the only way to
 	// change it is via SetNodeNetworkLink(), which in turn does not allow you
 	// to specify ip_address, we need to patch the call which gets a fresh copy
@@ -223,15 +203,11 @@
 		"system_id": "system_id"
 		}`
 	obj := s.testMAASObject.TestServer.NewNode(jsonValue)
-<<<<<<< HEAD
-	inst := maasInstance{&obj, s.makeEnviron()}
-=======
-	statusGetter := func(instance.Id) (string, string) {
-		return "unknown", "FAKE"
-	}
-
-	inst := maasInstance{&obj, statusGetter}
->>>>>>> 4a058d81
+	statusGetter := func(instance.Id) (string, string) {
+		return "unknown", "FAKE"
+	}
+
+	inst := maasInstance{&obj, statusGetter}
 
 	addr, err := inst.Addresses()
 	c.Assert(err, jc.ErrorIsNil)
@@ -248,15 +224,11 @@
 		"ip_addresses": "incompatible"
 		}`
 	obj := s.testMAASObject.TestServer.NewNode(jsonValue)
-<<<<<<< HEAD
-	inst := maasInstance{&obj, s.makeEnviron()}
-=======
-	statusGetter := func(instance.Id) (string, string) {
-		return "unknown", "FAKE"
-	}
-
-	inst := maasInstance{&obj, statusGetter}
->>>>>>> 4a058d81
+	statusGetter := func(instance.Id) (string, string) {
+		return "unknown", "FAKE"
+	}
+
+	inst := maasInstance{&obj, statusGetter}
 
 	_, err := inst.Addresses()
 	c.Assert(err, gc.NotNil)
@@ -269,15 +241,11 @@
 		"ip_addresses": [42]
 		}`
 	obj := s.testMAASObject.TestServer.NewNode(jsonValue)
-<<<<<<< HEAD
-	inst := maasInstance{&obj, s.makeEnviron()}
-=======
-	statusGetter := func(instance.Id) (string, string) {
-		return "unknown", "FAKE"
-	}
-
-	inst := maasInstance{&obj, statusGetter}
->>>>>>> 4a058d81
+	statusGetter := func(instance.Id) (string, string) {
+		return "unknown", "FAKE"
+	}
+
+	inst := maasInstance{&obj, statusGetter}
 
 	_, err := inst.Addresses()
 	c.Assert(err, gc.NotNil)
@@ -291,15 +259,11 @@
         "memory": 16384
 	}`
 	obj := s.testMAASObject.TestServer.NewNode(jsonValue)
-<<<<<<< HEAD
-	inst := maasInstance{&obj, nil}
-=======
-	statusGetter := func(instance.Id) (string, string) {
-		return "unknown", "FAKE"
-	}
-
-	inst := maasInstance{&obj, statusGetter}
->>>>>>> 4a058d81
+	statusGetter := func(instance.Id) (string, string) {
+		return "unknown", "FAKE"
+	}
+
+	inst := maasInstance{&obj, statusGetter}
 	hc, err := inst.hardwareCharacteristics()
 	c.Assert(err, jc.ErrorIsNil)
 	c.Assert(hc, gc.NotNil)
@@ -315,15 +279,11 @@
         "tag_names": ["a", "b"]
 	}`
 	obj := s.testMAASObject.TestServer.NewNode(jsonValue)
-<<<<<<< HEAD
-	inst := maasInstance{&obj, nil}
-=======
-	statusGetter := func(instance.Id) (string, string) {
-		return "unknown", "FAKE"
-	}
-
-	inst := maasInstance{&obj, statusGetter}
->>>>>>> 4a058d81
+	statusGetter := func(instance.Id) (string, string) {
+		return "unknown", "FAKE"
+	}
+
+	inst := maasInstance{&obj, statusGetter}
 	hc, err := inst.hardwareCharacteristics()
 	c.Assert(err, jc.ErrorIsNil)
 	c.Assert(hc, gc.NotNil)
@@ -343,15 +303,11 @@
 
 func (s *instanceTest) testHardwareCharacteristicsMissing(c *gc.C, json, expect string) {
 	obj := s.testMAASObject.TestServer.NewNode(json)
-<<<<<<< HEAD
-	inst := maasInstance{&obj, nil}
-=======
-	statusGetter := func(instance.Id) (string, string) {
-		return "unknown", "FAKE"
-	}
-
-	inst := maasInstance{&obj, statusGetter}
->>>>>>> 4a058d81
+	statusGetter := func(instance.Id) (string, string) {
+		return "unknown", "FAKE"
+	}
+
+	inst := maasInstance{&obj, statusGetter}
 	_, err := inst.hardwareCharacteristics()
 	c.Assert(err, gc.ErrorMatches, expect)
 }