--- conflicted
+++ resolved
@@ -8,11 +8,6 @@
 	"fmt"
 	"net"
 	"os"
-<<<<<<< HEAD
-	"regexp"
-=======
-	"sort"
->>>>>>> 4a55d428
 	"strings"
 
 	"github.com/juju/collections/set"
@@ -58,42 +53,6 @@
 // Note: we don't import this from 'container' to avoid import loops
 const DefaultKVMBridge = "virbr0"
 
-<<<<<<< HEAD
-var dashPrefix = regexp.MustCompile("^-*")
-var dashSuffix = regexp.MustCompile("-*$")
-var multipleDashes = regexp.MustCompile("--+")
-
-// ConvertSpaceName converts names between provider space names and valid juju
-// space names.
-// TODO(mfoord): once MAAS space name rules are in sync with juju space name
-// rules this can go away.
-func ConvertSpaceName(name string, existing set.Strings) string {
-	// First lower case and replace spaces with dashes.
-	name = strings.Replace(name, " ", "-", -1)
-	name = strings.ToLower(name)
-	// Replace any character that isn't in the set "-", "a-z", "0-9".
-	name = SpaceInvalidChars.ReplaceAllString(name, "")
-	// Get rid of any dashes at the start as that isn't valid.
-	name = dashPrefix.ReplaceAllString(name, "")
-	// And any at the end.
-	name = dashSuffix.ReplaceAllString(name, "")
-	// Replace multiple dashes with a single dash.
-	name = multipleDashes.ReplaceAllString(name, "-")
-	// Special case of when the space name was only dashes or invalid
-	// characters!
-	if name == "" {
-		name = "empty"
-	}
-	// If this name is in use add a numerical suffix.
-	if existing.Contains(name) {
-		counter := 2
-		for existing.Contains(name + fmt.Sprintf("-%d", counter)) {
-			counter += 1
-		}
-		name = name + fmt.Sprintf("-%d", counter)
-	}
-	return name
-=======
 // InterfaceConfigType defines valid network interface configuration
 // types. See interfaces(5) for details
 type InterfaceConfigType string
@@ -230,7 +189,6 @@
 	GatewayIP string
 	// Metric is the weight to apply to this route.
 	Metric int
->>>>>>> 4a55d428
 }
 
 // InterfaceAddress represents a single address attached to the interface.
