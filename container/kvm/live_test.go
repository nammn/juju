--- conflicted
+++ resolved
@@ -138,13 +138,8 @@
 	c.Assert(err, jc.ErrorIsNil)
 	testConfig, err = testConfig.Apply(map[string]interface{}{
 		"type":          "dummy",
-<<<<<<< HEAD
-		"state-server":  false,
+		"controller":    false,
 		"agent-version": jujuversion.Current.String(),
-=======
-		"controller":    false,
-		"agent-version": version.Current.String(),
->>>>>>> 2564190a
 	})
 	c.Assert(err, jc.ErrorIsNil)
 	return testConfig
