--- conflicted
+++ resolved
@@ -237,11 +237,7 @@
 			// minimum time we should wait before cleaning up again.
 			if nextExpiration.After(token.Expiration) {
 				nextExpiration = token.Expiration
-<<<<<<< HEAD
-				logger.Debugf("Setting next expiration to %s\n", nextExpiration)
-=======
 				logger.Debugf("Setting next expiration to %s", nextExpiration)
->>>>>>> ad1a32f7
 			}
 			continue
 		}
