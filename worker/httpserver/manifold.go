// Copyright 2018 Canonical Ltd.
// Licensed under the AGPLv3, see LICENCE file for details.

package httpserver

import (
	"crypto/tls"

	"github.com/juju/errors"
	"github.com/juju/pubsub"
	"github.com/juju/utils/clock"
	"github.com/prometheus/client_golang/prometheus"
	"gopkg.in/juju/worker.v1"
	"gopkg.in/juju/worker.v1/dependency"

	"github.com/juju/juju/apiserver/apiserverhttp"
<<<<<<< HEAD
=======
	"github.com/juju/juju/cmd/jujud/agent/engine"
	"github.com/juju/juju/controller"
>>>>>>> 237b7325
	"github.com/juju/juju/state"
	"github.com/juju/juju/worker/common"
	workerstate "github.com/juju/juju/worker/state"
)

// ManifoldConfig holds the information necessary to run an HTTP server
// in a dependency.Engine.
type ManifoldConfig struct {
	CertWatcherName string
	HubName         string
	MuxName         string
	StateName       string

	// We don't use these in the worker, but we want to prevent the
	// httpserver from starting until they're running so that all of
	// their handlers are registered.
	RaftTransportName string
	APIServerName     string

	Clock                clock.Clock
	PrometheusRegisterer prometheus.Registerer

<<<<<<< HEAD
	NewTLSConfig func(*state.State, func() *tls.Certificate) (*tls.Config, error)
	NewWorker    func(Config) (worker.Worker, error)
=======
	GetControllerConfig func(*state.State) (controller.Config, error)
	NewTLSConfig        func(*state.State, func() *tls.Certificate) (*tls.Config, http.Handler, error)
	NewWorker           func(Config) (worker.Worker, error)
>>>>>>> 237b7325
}

// Validate validates the manifold configuration.
func (config ManifoldConfig) Validate() error {
	if config.CertWatcherName == "" {
		return errors.NotValidf("empty CertWatcherName")
	}
	if config.HubName == "" {
		return errors.NotValidf("empty HubName")
	}
	if config.StateName == "" {
		return errors.NotValidf("empty StateName")
	}
	if config.MuxName == "" {
		return errors.NotValidf("empty MuxName")
	}
	if config.RaftTransportName == "" {
		return errors.NotValidf("empty RaftTransportName")
	}
	if config.APIServerName == "" {
		return errors.NotValidf("empty APIServerName")
	}
	if config.Clock == nil {
		return errors.NotValidf("nil Clock")
	}
	if config.PrometheusRegisterer == nil {
		return errors.NotValidf("nil PrometheusRegisterer")
	}
	if config.GetControllerConfig == nil {
		return errors.NotValidf("nil GetControllerConfig")
	}
	if config.NewTLSConfig == nil {
		return errors.NotValidf("nil NewTLSConfig")
	}
	if config.NewWorker == nil {
		return errors.NotValidf("nil NewWorker")
	}
	return nil
}

// Manifold returns a dependency.Manifold that will run an HTTP server
// worker. The manifold outputs an *apiserverhttp.Mux, for other workers
// to register handlers against.
func Manifold(config ManifoldConfig) dependency.Manifold {
	return dependency.Manifold{
		Inputs: []string{
			config.CertWatcherName,
			config.HubName,
			config.StateName,
			config.MuxName,
			config.RaftTransportName,
			config.APIServerName,
		},
		Start: config.start,
	}
}

// start is a method on ManifoldConfig because it's more readable than a closure.
func (config ManifoldConfig) start(context dependency.Context) (_ worker.Worker, err error) {
	if err := config.Validate(); err != nil {
		return nil, errors.Trace(err)
	}

	var hub *pubsub.StructuredHub
	if err := context.Get(config.HubName, &hub); err != nil {
		return nil, errors.Trace(err)
	}

	var getCertificate func() *tls.Certificate
	if err := context.Get(config.CertWatcherName, &getCertificate); err != nil {
		return nil, errors.Trace(err)
	}

	var mux *apiserverhttp.Mux
	if err := context.Get(config.MuxName, &mux); err != nil {
		return nil, errors.Trace(err)
	}

	// We don't actually need anything from these workers, but we
	// shouldn't start until they're available.
	if err := context.Get(config.APIServerName, nil); err != nil {
		return nil, errors.Trace(err)
	}
	if err := context.Get(config.RaftTransportName, nil); err != nil {
		return nil, errors.Trace(err)
	}

	var stTracker workerstate.StateTracker
	if err := context.Get(config.StateName, &stTracker); err != nil {
		return nil, errors.Trace(err)
	}
	statePool, err := stTracker.Use()
	if err != nil {
		return nil, errors.Trace(err)
	}
	defer func() {
		if err != nil {
			stTracker.Done()
		}
	}()

	systemState := statePool.SystemState()
	tlsConfig, err := config.NewTLSConfig(systemState, getCertificate)
	if err != nil {
		return nil, errors.Trace(err)
	}
	controllerConfig, err := config.GetControllerConfig(systemState)
	if err != nil {
		return nil, errors.Annotate(err, "unable to get controller config")
	}

	w, err := config.NewWorker(Config{
		Clock:                config.Clock,
		PrometheusRegisterer: config.PrometheusRegisterer,
		Hub:                  hub,
		TLSConfig:            tlsConfig,
		Mux:                  mux,
		APIPort:              controllerConfig.APIPort(),
		APIPortOpenDelay:     controllerConfig.APIPortOpenDelay(),
		ControllerAPIPort:    controllerConfig.ControllerAPIPort(),
	})
	if err != nil {
		return nil, errors.Trace(err)
	}
	return common.NewCleanupWorker(w, func() { stTracker.Done() }), nil
}<|MERGE_RESOLUTION|>--- conflicted
+++ resolved
@@ -6,19 +6,15 @@
 import (
 	"crypto/tls"
 
+	"github.com/juju/clock"
 	"github.com/juju/errors"
 	"github.com/juju/pubsub"
-	"github.com/juju/utils/clock"
 	"github.com/prometheus/client_golang/prometheus"
 	"gopkg.in/juju/worker.v1"
 	"gopkg.in/juju/worker.v1/dependency"
 
 	"github.com/juju/juju/apiserver/apiserverhttp"
-<<<<<<< HEAD
-=======
-	"github.com/juju/juju/cmd/jujud/agent/engine"
 	"github.com/juju/juju/controller"
->>>>>>> 237b7325
 	"github.com/juju/juju/state"
 	"github.com/juju/juju/worker/common"
 	workerstate "github.com/juju/juju/worker/state"
@@ -41,14 +37,9 @@
 	Clock                clock.Clock
 	PrometheusRegisterer prometheus.Registerer
 
-<<<<<<< HEAD
-	NewTLSConfig func(*state.State, func() *tls.Certificate) (*tls.Config, error)
-	NewWorker    func(Config) (worker.Worker, error)
-=======
 	GetControllerConfig func(*state.State) (controller.Config, error)
-	NewTLSConfig        func(*state.State, func() *tls.Certificate) (*tls.Config, http.Handler, error)
+	NewTLSConfig        func(*state.State, func() *tls.Certificate) (*tls.Config, error)
 	NewWorker           func(Config) (worker.Worker, error)
->>>>>>> 237b7325
 }
 
 // Validate validates the manifold configuration.
