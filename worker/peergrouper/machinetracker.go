// Copyright 2016 Canonical Ltd.
// Licensed under the AGPLv3, see LICENCE file for details.

package peergrouper

import (
	"fmt"
	"reflect"
	"sync"

	"github.com/juju/errors"

	"github.com/juju/juju/mongo"
	"github.com/juju/juju/network"
	"github.com/juju/juju/worker/catacomb"
)

// machineTracker is a worker which reports changes of interest to
// the peergrouper for a single machine in state.
type machineTracker struct {
	catacomb catacomb.Catacomb
	notifyCh chan struct{}
	stm      Machine

	mu sync.Mutex

	// Outside of the machineTracker implementation itself, these
	// should always be accessed via the getter methods in order to be
	// protected by the mutex.
	id        string
	wantsVote bool
	addresses []network.Address
}

func newMachineTracker(stm Machine, notifyCh chan struct{}) (*machineTracker, error) {
	m := &machineTracker{
		notifyCh:  notifyCh,
		id:        stm.Id(),
		stm:       stm,
		addresses: stm.Addresses(),
		wantsVote: stm.WantsVote(),
	}
	err := catacomb.Invoke(catacomb.Plan{
		Site: &m.catacomb,
		Work: m.loop,
	})
	if err != nil {
		return nil, errors.Trace(err)
	}
	return m, nil
}

// Kill implements Worker.
func (m *machineTracker) Kill() {
	m.catacomb.Kill(nil)
}

// Wait implements Worker.
func (m *machineTracker) Wait() error {
	return m.catacomb.Wait()
}

// Id returns the id of the machine being tracked.
func (m *machineTracker) Id() string {
	m.mu.Lock()
	defer m.mu.Unlock()
	return m.id
}

// WantsVote returns whether the machine wants to vote (according to
// state).
func (m *machineTracker) WantsVote() bool {
	m.mu.Lock()
	defer m.mu.Unlock()
	return m.wantsVote
}

// Addresses returns the machine addresses from state.
func (m *machineTracker) Addresses() []network.Address {
	m.mu.Lock()
	defer m.mu.Unlock()
	out := make([]network.Address, len(m.addresses))
	copy(out, m.addresses)
	return out
}

// SelectMongoHostPort returns the best hostport for the machine for
// MongoDB use, perhaps using the space provided.
func (m *machineTracker) SelectMongoHostPort(port int, space network.SpaceName) string {
	m.mu.Lock()
	hostPorts := network.AddressesWithPort(m.addresses, port)
	m.mu.Unlock()

<<<<<<< HEAD
	if space != "" {
		return mongo.SelectPeerHostPortBySpace(hostPorts, space)
	}
	return mongo.SelectPeerHostPort(hostPorts)
=======
	if mongoSpace != "" {
		addr := mongo.SelectPeerHostPortBySpace(m.mongoHostPorts, mongoSpace)
		logger.Debugf("machine %q selected address %q by space %q from %v", m.id, addr, mongoSpace, m.mongoHostPorts)
		return addr
	}
	addr := mongo.SelectPeerHostPort(m.mongoHostPorts)
	logger.Debugf("machine %q selected address %q by scope from %v", m.id, addr, m.mongoHostPorts)
	return addr
>>>>>>> a419616d
}

func (m *machineTracker) String() string {
	return m.Id()
}

func (m *machineTracker) GoString() string {
	m.mu.Lock()
	defer m.mu.Unlock()

	return fmt.Sprintf(
		"&peergrouper.machine{id: %q, wantsVote: %v, addresses: %v}",
		m.id, m.wantsVote, m.addresses,
	)
}

func (m *machineTracker) loop() error {
	watcher := m.stm.Watch()
	if err := m.catacomb.Add(watcher); err != nil {
		return errors.Trace(err)
	}

	var notifyCh chan struct{}
	for {
		select {
		case <-m.catacomb.Dying():
			return m.catacomb.ErrDying()
		case _, ok := <-watcher.Changes():
			if !ok {
				return watcher.Err()
			}
			changed, err := m.hasChanged()
			if err != nil {
				return errors.Trace(err)
			}
			if changed {
				notifyCh = m.notifyCh
			}
		case notifyCh <- struct{}{}:
			notifyCh = nil
		}
	}
}

func (m *machineTracker) hasChanged() (bool, error) {
	m.mu.Lock()
	defer m.mu.Unlock()

	if err := m.stm.Refresh(); err != nil {
		if errors.IsNotFound(err) {
			// We want to be robust when the machine
			// state is out of date with respect to the
			// controller info, so if the machine
			// has been removed, just assume that
			// no change has happened - the machine
			// loop will be stopped very soon anyway.
			return false, nil
		}
		return false, errors.Trace(err)
	}
	changed := false
	if wantsVote := m.stm.WantsVote(); wantsVote != m.wantsVote {
		m.wantsVote = wantsVote
		changed = true
	}
	if addrs := m.stm.Addresses(); !reflect.DeepEqual(addrs, m.addresses) {
		m.addresses = addrs
		changed = true
	}
	return changed, nil
}<|MERGE_RESOLUTION|>--- conflicted
+++ resolved
@@ -91,21 +91,14 @@
 	hostPorts := network.AddressesWithPort(m.addresses, port)
 	m.mu.Unlock()
 
-<<<<<<< HEAD
 	if space != "" {
-		return mongo.SelectPeerHostPortBySpace(hostPorts, space)
-	}
-	return mongo.SelectPeerHostPort(hostPorts)
-=======
-	if mongoSpace != "" {
-		addr := mongo.SelectPeerHostPortBySpace(m.mongoHostPorts, mongoSpace)
-		logger.Debugf("machine %q selected address %q by space %q from %v", m.id, addr, mongoSpace, m.mongoHostPorts)
+		addr := mongo.SelectPeerHostPortBySpace(hostPorts, space)
+		logger.Debugf("machine %q selected address %q by space %q from %v", m.id, addr, space, hostPorts)
 		return addr
 	}
-	addr := mongo.SelectPeerHostPort(m.mongoHostPorts)
-	logger.Debugf("machine %q selected address %q by scope from %v", m.id, addr, m.mongoHostPorts)
+	addr := mongo.SelectPeerHostPort(hostPorts)
+	logger.Debugf("machine %q selected address %q by scope from %v", m.id, addr, hostPorts)
 	return addr
->>>>>>> a419616d
 }
 
 func (m *machineTracker) String() string {
