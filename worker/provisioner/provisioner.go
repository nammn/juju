--- conflicted
+++ resolved
@@ -96,8 +96,7 @@
 }
 
 // getStartTask creates a new worker for the provisioner,
-<<<<<<< HEAD
-func (p *provisioner) getStartTask() (ProvisionerTask, error) {
+func (p *provisioner) getStartTask(safeMode bool) (ProvisionerTask, error) {
 	auth, err := NewAPIAuthenticator(p.st)
 	if err != nil {
 		return nil, err
@@ -110,22 +109,7 @@
 	}
 	task := NewProvisionerTask(
 		p.agentConfig.Tag(),
-=======
-func (p *provisioner) getStartTask(safeMode bool) (ProvisionerTask, error) {
-	auth, err := NewAPIAuthenticator(p.st)
-	if err != nil {
-		return nil, err
-	}
-	// Start responding to changes in machines, and to any further updates
-	// to the environment config.
-	machineWatcher, err := p.getWatcher()
-	if err != nil {
-		return nil, err
-	}
-	task := NewProvisionerTask(
-		p.agentConfig.Tag(),
 		safeMode,
->>>>>>> 31af5876
 		p.st,
 		machineWatcher,
 		p.broker,
@@ -153,10 +137,6 @@
 }
 
 func (p *environProvisioner) loop() error {
-<<<<<<< HEAD
-	// Only wait for the environment if we are an environmental provisioner.
-=======
->>>>>>> 31af5876
 	var environConfigChanges <-chan struct{}
 	environWatcher, err := p.st.WatchForEnvironConfigChanges()
 	if err != nil {
@@ -171,12 +151,8 @@
 	}
 	p.broker = p.environ
 
-<<<<<<< HEAD
-	task, err := p.getStartTask()
-=======
 	safeMode := p.environ.Config().ProvisionerSafeMode()
 	task, err := p.getStartTask(safeMode)
->>>>>>> 31af5876
 	if err != nil {
 		return err
 	}
@@ -213,13 +189,8 @@
 
 // setConfig updates the environment configuration and notifies
 // the config observer.
-<<<<<<< HEAD
-func (p *environProvisioner) setConfig(config *config.Config) error {
-	if err := p.environ.SetConfig(config); err != nil {
-=======
 func (p *environProvisioner) setConfig(environConfig *config.Config) error {
 	if err := p.environ.SetConfig(environConfig); err != nil {
->>>>>>> 31af5876
 		return err
 	}
 	p.configObserver.notify(environConfig)
@@ -250,11 +221,7 @@
 }
 
 func (p *containerProvisioner) loop() error {
-<<<<<<< HEAD
-	task, err := p.getStartTask()
-=======
 	task, err := p.getStartTask(false)
->>>>>>> 31af5876
 	if err != nil {
 		return err
 	}
