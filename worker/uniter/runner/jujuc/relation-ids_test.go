// Copyright 2012, 2013 Canonical Ltd.
// Copyright 2014 Cloudbase Solutions SRL
// Licensed under the AGPLv3, see LICENCE file for details.

package jujuc_test

import (
	"fmt"

	"github.com/juju/cmd"
	jc "github.com/juju/testing/checkers"
	gc "gopkg.in/check.v1"

	"github.com/juju/juju/testing"
	"github.com/juju/juju/worker/uniter/runner/jujuc"
	jujuctesting "github.com/juju/juju/worker/uniter/runner/jujuc/testing"
)

type RelationIdsSuite struct {
	relationSuite
}

var _ = gc.Suite(&RelationIdsSuite{})

<<<<<<< HEAD
func (s *RelationIdsSuite) SetUpTest(c *gc.C) {
	s.ContextSuite.SetUpTest(c)
	s.rels = map[int]*jujuctesting.ContextRelation{}
	s.AddRelatedServices(c, "x", 3)
	s.AddRelatedServices(c, "y", 1)
}

func (s *RelationIdsSuite) AddRelatedServices(c *gc.C, relname string, count int) {
	for i := 0; i < count; i++ {
		id := len(s.rels)
		s.setRelation(id, relname)
=======
func (s *RelationIdsSuite) newHookContext(relid int, remote string) (jujuc.Context, *relationInfo) {
	hctx, info := s.relationSuite.newHookContext(-1, "")
	info.reset()
	info.addRelatedServices("x", 3)
	info.addRelatedServices("y", 1)
	if relid >= 0 {
		info.SetAsRelationHook(relid, remote)
>>>>>>> 161bc1ab
	}
	return hctx, info
}

var relationIdsTests = []struct {
	summary string
	relid   int
	args    []string
	code    int
	out     string
}{
	{
		summary: "no default, no name",
		relid:   -1,
		code:    2,
		out:     "(.|\n)*error: no relation name specified\n",
	}, {
		summary: "default name",
		relid:   1,
		out:     "x:0\nx:1\nx:2",
	}, {
		summary: "explicit name",
		relid:   -1,
		args:    []string{"x"},
		out:     "x:0\nx:1\nx:2",
	}, {
		summary: "explicit different name",
		relid:   -1,
		args:    []string{"y"},
		out:     "y:3",
	}, {
		summary: "nonexistent name",
		relid:   -1,
		args:    []string{"z"},
	}, {
		summary: "explicit smart formatting 1",
		args:    []string{"--format", "smart", "x"},
		out:     "x:0\nx:1\nx:2",
	}, {
		summary: "explicit smart formatting 2",
		args:    []string{"--format", "smart", "y"},
		out:     "y:3",
	}, {
		summary: "explicit smart formatting 3",
		args:    []string{"--format", "smart", "z"},
	}, {
		summary: "json formatting 1",
		args:    []string{"--format", "json", "x"},
		out:     `["x:0","x:1","x:2"]`,
	}, {
		summary: "json formatting 2",
		args:    []string{"--format", "json", "y"},
		out:     `["y:3"]`,
	}, {
		summary: "json formatting 3",
		args:    []string{"--format", "json", "z"},
		out:     `[]`,
	}, {
		summary: "yaml formatting 1",
		args:    []string{"--format", "yaml", "x"},
		out:     "- x:0\n- x:1\n- x:2",
	}, {
		summary: "yaml formatting 2",
		args:    []string{"--format", "yaml", "y"},
		out:     "- y:3",
	}, {
		summary: "yaml formatting 3",
		args:    []string{"--format", "yaml", "z"},
		out:     "[]",
	},
}

func (s *RelationIdsSuite) TestRelationIds(c *gc.C) {
	for i, t := range relationIdsTests {
		c.Logf("test %d: %s", i, t.summary)
		hctx, _ := s.newHookContext(t.relid, "")
		com, err := jujuc.NewCommand(hctx, cmdString("relation-ids"))
		c.Assert(err, jc.ErrorIsNil)
		ctx := testing.Context(c)
		code := cmd.Main(com, ctx, t.args)
		c.Assert(code, gc.Equals, t.code)
		if code == 0 {
			c.Assert(bufferString(ctx.Stderr), gc.Equals, "")
			expect := t.out
			if expect != "" {
				expect += "\n"
			}
			c.Assert(bufferString(ctx.Stdout), gc.Equals, expect)
		} else {
			c.Assert(bufferString(ctx.Stdout), gc.Equals, "")
			c.Assert(bufferString(ctx.Stderr), gc.Matches, t.out)
		}
	}
}

func (s *RelationIdsSuite) TestHelp(c *gc.C) {
	template := `
usage: %s
purpose: list all relation ids with the given relation name

options:
--format  (= smart)
    specify output format (json|smart|yaml)
-o, --output (= "")
    specify an output file
%s`[1:]

	for relid, t := range map[int]struct {
		usage, doc string
	}{
		-1: {"relation-ids [options] <name>", ""},
		0:  {"relation-ids [options] [<name>]", "\nCurrent default relation name is \"x\".\n"},
		3:  {"relation-ids [options] [<name>]", "\nCurrent default relation name is \"y\".\n"},
	} {
		c.Logf("relid %d", relid)
		hctx, _ := s.newHookContext(relid, "")
		com, err := jujuc.NewCommand(hctx, cmdString("relation-ids"))
		c.Assert(err, jc.ErrorIsNil)
		ctx := testing.Context(c)
		code := cmd.Main(com, ctx, []string{"--help"})
		c.Assert(code, gc.Equals, 0)
		expect := fmt.Sprintf(template, t.usage, t.doc)
		c.Assert(bufferString(ctx.Stdout), gc.Equals, expect)
		c.Assert(bufferString(ctx.Stderr), gc.Equals, "")
	}
}<|MERGE_RESOLUTION|>--- conflicted
+++ resolved
@@ -13,7 +13,6 @@
 
 	"github.com/juju/juju/testing"
 	"github.com/juju/juju/worker/uniter/runner/jujuc"
-	jujuctesting "github.com/juju/juju/worker/uniter/runner/jujuc/testing"
 )
 
 type RelationIdsSuite struct {
@@ -22,19 +21,6 @@
 
 var _ = gc.Suite(&RelationIdsSuite{})
 
-<<<<<<< HEAD
-func (s *RelationIdsSuite) SetUpTest(c *gc.C) {
-	s.ContextSuite.SetUpTest(c)
-	s.rels = map[int]*jujuctesting.ContextRelation{}
-	s.AddRelatedServices(c, "x", 3)
-	s.AddRelatedServices(c, "y", 1)
-}
-
-func (s *RelationIdsSuite) AddRelatedServices(c *gc.C, relname string, count int) {
-	for i := 0; i < count; i++ {
-		id := len(s.rels)
-		s.setRelation(id, relname)
-=======
 func (s *RelationIdsSuite) newHookContext(relid int, remote string) (jujuc.Context, *relationInfo) {
 	hctx, info := s.relationSuite.newHookContext(-1, "")
 	info.reset()
@@ -42,7 +28,6 @@
 	info.addRelatedServices("y", 1)
 	if relid >= 0 {
 		info.SetAsRelationHook(relid, remote)
->>>>>>> 161bc1ab
 	}
 	return hctx, info
 }
