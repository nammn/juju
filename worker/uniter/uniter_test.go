--- conflicted
+++ resolved
@@ -164,12 +164,7 @@
 		waitUniterDead{`failed to initialize uniter for unit "u/0": .*state must be a directory`},
 	), ut(
 		"unknown unit",
-<<<<<<< HEAD
-		startUniter{},
-		waitUniterDead{`failed to initialize uniter for unit "u/0": cannot get unit .*`},
-=======
 		startUniter{`failed to create uniter for unit "u/0": unit "u/0" not found`},
->>>>>>> 691a9381
 	),
 	// Check error conditions during unit bootstrap phase.
 	ut(
