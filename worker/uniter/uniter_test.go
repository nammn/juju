--- conflicted
+++ resolved
@@ -33,14 +33,9 @@
 type UniterSuite struct {
 	testing.JujuConnSuite
 	coretesting.HTTPSuite
-<<<<<<< HEAD
-	varDir   string
+	dataDir  string
 	oldPath  string
 	oldLcAll string
-=======
-	dataDir string
-	oldPath string
->>>>>>> e10b6f9c
 }
 
 var _ = Suite(&UniterSuite{})
