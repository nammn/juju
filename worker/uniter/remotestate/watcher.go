--- conflicted
+++ resolved
@@ -615,31 +615,10 @@
 	w.mu.Lock()
 	defer w.mu.Unlock()
 
-<<<<<<< HEAD
-	status, err := w.lxdProfileStatus()
-	if err != nil {
-		if !errors.IsNotFound(err) {
-			return err
-		}
-		logger.Debugf("no lxd profile in progress, assuming no action required")
-	}
-=======
->>>>>>> cd613bc1
 	w.current.UpgradeCharmProfileStatus = status
 	return nil
 }
 
-<<<<<<< HEAD
-func (w *RemoteStateWatcher) lxdProfileStatus() (string, error) {
-	status, err := w.unit.UpgradeCharmProfileStatus()
-	if err != nil {
-		return lxdprofile.NotKnownStatus, err
-	}
-	return status, nil
-}
-
-=======
->>>>>>> cd613bc1
 // commandsChanged is called when a command is enqueued.
 func (w *RemoteStateWatcher) commandsChanged(id string) {
 	w.mu.Lock()
