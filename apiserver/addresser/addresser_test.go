// Copyright 2015 Canonical Ltd.
// Licensed under the AGPLv3, see LICENCE file for details.

package addresser_test

import (
<<<<<<< HEAD
	"errors"

=======
	"github.com/juju/errors"
>>>>>>> df7923db
	jc "github.com/juju/testing/checkers"
	gc "gopkg.in/check.v1"

	"github.com/juju/juju/apiserver/addresser"
	"github.com/juju/juju/apiserver/common"
	"github.com/juju/juju/apiserver/params"
	apiservertesting "github.com/juju/juju/apiserver/testing"
	"github.com/juju/juju/cmd/envcmd"
	"github.com/juju/juju/environs"
	"github.com/juju/juju/environs/config"
	"github.com/juju/juju/environs/configstore"
	"github.com/juju/juju/feature"
	"github.com/juju/juju/instance"
	"github.com/juju/juju/network"
	"github.com/juju/juju/provider/dummy"
	"github.com/juju/juju/state"
	statetesting "github.com/juju/juju/state/testing"
	coretesting "github.com/juju/juju/testing"
)

type AddresserSuite struct {
	coretesting.BaseSuite

	st         *mockState
	api        *addresser.AddresserAPI
	authoriser apiservertesting.FakeAuthorizer
	resources  *common.Resources
}

var _ = gc.Suite(&AddresserSuite{})

func (s *AddresserSuite) SetUpSuite(c *gc.C) {
	s.BaseSuite.SetUpSuite(c)
	environs.RegisterProvider("mock", mockEnvironProvider{})
}

func (s *AddresserSuite) SetUpTest(c *gc.C) {
	s.BaseSuite.SetUpTest(c)
	s.SetFeatureFlags(feature.AddressAllocation)

	s.authoriser = apiservertesting.FakeAuthorizer{
		EnvironManager: true,
	}
	s.resources = common.NewResources()
	s.AddCleanup(func(*gc.C) { s.resources.StopAll() })

	s.st = newMockState()
	addresser.PatchState(s, s.st)

	var err error
	s.api, err = addresser.NewAddresserAPI(nil, s.resources, s.authoriser)
	c.Assert(err, jc.ErrorIsNil)
}

func (s *AddresserSuite) TearDownTest(c *gc.C) {
	dummy.Reset()
	s.BaseSuite.TearDownTest(c)
}

func (s *AddresserSuite) TestCanDeallocateAddressesEnabled(c *gc.C) {
	config := testingEnvConfig(c)
	s.st.setConfig(c, config)

	result := s.api.CanDeallocateAddresses()
	c.Assert(result, jc.DeepEquals, params.BoolResult{
		Error:  nil,
		Result: true,
	})
}

func (s *AddresserSuite) TestCanDeallocateAddressesDisabled(c *gc.C) {
	config := testingEnvConfig(c)
	s.st.setConfig(c, config)
	s.SetFeatureFlags()

	result := s.api.CanDeallocateAddresses()
	c.Assert(result, jc.DeepEquals, params.BoolResult{
		Error:  nil,
		Result: false,
	})
}

func (s *AddresserSuite) TestCanDeallocateAddressesConfigGetFailure(c *gc.C) {
	config := testingEnvConfig(c)
	s.st.setConfig(c, config)

	s.st.stub.SetErrors(errors.New("ouch"))

	result := s.api.CanDeallocateAddresses()
	c.Assert(result.Error, gc.ErrorMatches, "getting environment config: ouch")
	c.Assert(result.Result, jc.IsFalse)
}

func (s *AddresserSuite) TestCanDeallocateAddressesEnvironmentNewFailure(c *gc.C) {
	config := nonexTestingEnvConfig(c)
	s.st.setConfig(c, config)

	result := s.api.CanDeallocateAddresses()
	c.Assert(result.Error, gc.ErrorMatches, `validating environment config: no registered provider for "nonex"`)
	c.Assert(result.Result, jc.IsFalse)
}

func (s *AddresserSuite) TestCanDeallocateAddressesNotSupportedFailure(c *gc.C) {
	config := mockTestingEnvConfig(c)
	s.st.setConfig(c, config)

	result := s.api.CanDeallocateAddresses()
	c.Assert(result, jc.DeepEquals, params.BoolResult{
		Error:  nil,
		Result: false,
	})
}

func (s *AddresserSuite) TestCleanupIPAddressesSuccess(c *gc.C) {
	config := testingEnvConfig(c)
	s.st.setConfig(c, config)

	dead, err := s.st.DeadIPAddresses()
	c.Assert(err, jc.ErrorIsNil)
	c.Assert(dead, gc.HasLen, 2)

	apiErr := s.api.CleanupIPAddresses()
	c.Assert(apiErr, jc.DeepEquals, params.ErrorResult{})

	dead, err = s.st.DeadIPAddresses()
	c.Assert(err, jc.ErrorIsNil)
	c.Assert(dead, gc.HasLen, 0)
}

func (s *AddresserSuite) TestReleaseAddress(c *gc.C) {
	config := testingEnvConfig(c)
	s.st.setConfig(c, config)

	// Cleanup initial dead IP addresses.
	dead, err := s.st.DeadIPAddresses()
	c.Assert(err, jc.ErrorIsNil)
	c.Assert(dead, gc.HasLen, 2)

	apiErr := s.api.CleanupIPAddresses()
	c.Assert(apiErr, jc.DeepEquals, params.ErrorResult{})

	dead, err = s.st.DeadIPAddresses()
	c.Assert(err, jc.ErrorIsNil)
	c.Assert(dead, gc.HasLen, 0)

	// Prepare tests.
	called := 0
	s.PatchValue(addresser.NetEnvReleaseAddress, func(env environs.NetworkingEnviron,
		instId instance.Id, subnetId network.Id, addr network.Address, macAddress string) error {
		called++
		c.Assert(instId, gc.Equals, instance.Id("a3"))
		c.Assert(subnetId, gc.Equals, network.Id("a"))
		c.Assert(addr, gc.Equals, network.NewAddress("0.1.2.3"))
		c.Assert(macAddress, gc.Equals, "fff3")
		return nil
	})

	// Set address 0.1.2.3 to dead.
	s.st.setDead(c, "0.1.2.3")

	dead, err = s.st.DeadIPAddresses()
	c.Assert(err, jc.ErrorIsNil)
	c.Assert(dead, gc.HasLen, 1)

	apiErr = s.api.CleanupIPAddresses()
	c.Assert(apiErr, jc.DeepEquals, params.ErrorResult{})
	c.Assert(called, gc.Equals, 1)

	dead, err = s.st.DeadIPAddresses()
	c.Assert(err, jc.ErrorIsNil)
	c.Assert(dead, gc.HasLen, 0)
}

func (s *AddresserSuite) TestCleanupIPAddressesConfigGetFailure(c *gc.C) {
	config := testingEnvConfig(c)
	s.st.setConfig(c, config)

	dead, err := s.st.DeadIPAddresses()
	c.Assert(err, jc.ErrorIsNil)
	c.Assert(dead, gc.HasLen, 2)

	s.st.stub.SetErrors(errors.New("ouch"))

	// First action is getting the environment configuration,
	// so the injected error is returned here.
	apiErr := s.api.CleanupIPAddresses()
	c.Assert(apiErr.Error, gc.ErrorMatches, "getting environment config: ouch")

	// Still has two dead addresses.
	dead, err = s.st.DeadIPAddresses()
	c.Assert(err, jc.ErrorIsNil)
	c.Assert(dead, gc.HasLen, 2)
}

func (s *AddresserSuite) TestCleanupIPAddressesEnvironmentNewFailure(c *gc.C) {
	config := nonexTestingEnvConfig(c)
	s.st.setConfig(c, config)

	dead, err := s.st.DeadIPAddresses()
	c.Assert(err, jc.ErrorIsNil)
	c.Assert(dead, gc.HasLen, 2)

	// Validation of configuration fails due to illegal provider.
	apiErr := s.api.CleanupIPAddresses()
	c.Assert(apiErr.Error, gc.ErrorMatches, `validating environment config: no registered provider for "nonex"`)

	// Still has two dead addresses.
	dead, err = s.st.DeadIPAddresses()
	c.Assert(err, jc.ErrorIsNil)
	c.Assert(dead, gc.HasLen, 2)
}

func (s *AddresserSuite) TestCleanupIPAddressesNotSupportedFailure(c *gc.C) {
	config := mockTestingEnvConfig(c)
	s.st.setConfig(c, config)

	dead, err := s.st.DeadIPAddresses()
	c.Assert(err, jc.ErrorIsNil)
	c.Assert(dead, gc.HasLen, 2)

	// The tideland environment does not support networking.
	apiErr := s.api.CleanupIPAddresses()
	c.Assert(apiErr.Error, gc.ErrorMatches, "IP address deallocation not supported")

	// Still has two dead addresses.
	dead, err = s.st.DeadIPAddresses()
	c.Assert(err, jc.ErrorIsNil)
	c.Assert(dead, gc.HasLen, 2)
}

func (s *AddresserSuite) TestWatchIPAddresses(c *gc.C) {
	c.Assert(s.resources.Count(), gc.Equals, 0)

	s.st.addIPAddressWatcher("0.1.2.3", "0.1.2.4", "0.1.2.7")

	result, err := s.api.WatchIPAddresses()
	c.Assert(err, jc.ErrorIsNil)
	c.Assert(result, gc.DeepEquals, params.EntityWatchResult{
		EntityWatcherId: "1",
		Changes: []string{
			"ipaddress-00000000-1111-2222-3333-0123456789ab",
			"ipaddress-00000000-1111-2222-4444-0123456789ab",
			"ipaddress-00000000-1111-2222-7777-0123456789ab",
		},
		Error: nil,
	})

	// Verify the resource was registered and stop when done.
	c.Assert(s.resources.Count(), gc.Equals, 1)
	resource := s.resources.Get("1")
	defer statetesting.AssertStop(c, resource)

	// Check that the Watch has consumed the initial event ("returned" in
	// the Watch call)
	wc := statetesting.NewStringsWatcherC(c, s.st, resource.(state.StringsWatcher))
	wc.AssertNoChange()
}

// testingEnvConfig prepares an environment configuration using
// the dummy provider.
func testingEnvConfig(c *gc.C) *config.Config {
	cfg, err := config.New(config.NoDefaults, dummy.SampleConfig())
	c.Assert(err, jc.ErrorIsNil)
	env, err := environs.Prepare(cfg, envcmd.BootstrapContext(coretesting.Context(c)), configstore.NewMem())
	c.Assert(err, jc.ErrorIsNil)
	return env.Config()
}

// nonexTestingEnvConfig prepares an environment configuration using
// a non-existent provider.
func nonexTestingEnvConfig(c *gc.C) *config.Config {
	attrs := dummy.SampleConfig().Merge(coretesting.Attrs{
		"type": "nonex",
	})
	cfg, err := config.New(config.NoDefaults, attrs)
	c.Assert(err, jc.ErrorIsNil)
	return cfg
}

// mockTestingEnvConfig prepares an environment configuration using
// the mock provider which does not support networking.
func mockTestingEnvConfig(c *gc.C) *config.Config {
	cfg, err := config.New(config.NoDefaults, mockConfig())
	c.Assert(err, jc.ErrorIsNil)
	env, err := environs.Prepare(cfg, envcmd.BootstrapContext(coretesting.Context(c)), configstore.NewMem())
	c.Assert(err, jc.ErrorIsNil)
	return env.Config()
}<|MERGE_RESOLUTION|>--- conflicted
+++ resolved
@@ -4,12 +4,7 @@
 package addresser_test
 
 import (
-<<<<<<< HEAD
-	"errors"
-
-=======
 	"github.com/juju/errors"
->>>>>>> df7923db
 	jc "github.com/juju/testing/checkers"
 	gc "gopkg.in/check.v1"
 
