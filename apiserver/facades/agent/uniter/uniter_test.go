--- conflicted
+++ resolved
@@ -2534,7 +2534,6 @@
 	})
 }
 
-<<<<<<< HEAD
 func (s *uniterSuite) TestReadRemoteApplicationSettingsForPeerRelation(c *gc.C) {
 	riak := s.AddTestingApplication(c, "riak", s.AddTestingCharm(c, "riak"))
 	ep, err := riak.Endpoint("ring")
@@ -2566,7 +2565,16 @@
 		RemoteUnit: "application-riak",
 	}}}
 	result, err := uniter.ReadRemoteSettings(args)
-=======
+	c.Assert(err, jc.ErrorIsNil)
+	c.Assert(result, gc.DeepEquals, params.SettingsResults{
+		Results: []params.SettingsResult{
+			{Settings: params.Settings{
+				"black midi": "ducter",
+			}},
+		},
+	})
+}
+
 func (s *uniterSuite) TestReadRemoteSettingsForCAASApplicationInPeerRelation(c *gc.C) {
 	_, cm, app, unit := s.setupCAASModel(c)
 	c.Assert(s.resources.Count(), gc.Equals, 0)
@@ -2593,7 +2601,6 @@
 		RemoteUnit: unit.Tag().String(),
 	}}}
 	result, err := uniterAPI.ReadRemoteSettings(args)
->>>>>>> aec93372
 	c.Assert(err, jc.ErrorIsNil)
 	c.Assert(result, gc.DeepEquals, params.SettingsResults{
 		Results: []params.SettingsResult{
