// Copyright 2015 Canonical Ltd.
// Licensed under the AGPLv3, see LICENCE file for details.

package spaces

import (
	"fmt"
	"strings"

	"github.com/juju/collections/set"
	"github.com/juju/errors"
	"github.com/juju/loggo"
	"gopkg.in/juju/names.v3"

	"github.com/juju/juju/apiserver/common"
	"github.com/juju/juju/apiserver/common/networkingcommon"
	"github.com/juju/juju/apiserver/facade"
	"github.com/juju/juju/apiserver/params"
	jujucontroller "github.com/juju/juju/controller"
	"github.com/juju/juju/core/network"
	"github.com/juju/juju/core/permission"
	"github.com/juju/juju/environs"
	"github.com/juju/juju/environs/context"
	"github.com/juju/juju/state"
)

var logger = loggo.GetLogger("juju.apiserver.spaces")

// BlockChecker defines the block-checking functionality required by
// the spaces facade. This is implemented by apiserver/common.BlockChecker.
type BlockChecker interface {
	ChangeAllowed() error
	RemoveAllowed() error
}

// Address is an indirection for state.Address.
type Address interface {
	SubnetCIDR() string
}

// Machine defines the methods supported by a machine used in the space context.
type Machine interface {
	AllSpaces() (set.Strings, error)
	AllAddresses() ([]Address, error)
	Id() string
<<<<<<< HEAD
=======
}

// Constraints defines the methods supported by constraints used in the space context.
type Constraints interface {
	ID() string
>>>>>>> e7ccd6ed
}

// ApplicationEndpointBindingsShim is a shim interface for stateless access to ApplicationEndpointBindings
type ApplicationEndpointBindingsShim struct {
	AppName  string
	Bindings map[string]string
}

// Backend contains the state methods used in this package.
type Backing interface {
	environs.EnvironConfigGetter

	// ModelTag returns the tag of this model.
	ModelTag() names.ModelTag

	// SubnetByCIDR returns a subnet based on the input CIDR.
	SubnetByCIDR(cidr string) (networkingcommon.BackingSubnet, error)

	// AddSpace creates a space.
	AddSpace(Name string, ProviderId network.Id, Subnets []string, Public bool) error

	// AllSpaces returns all known Juju network spaces.
	AllSpaces() ([]networkingcommon.BackingSpace, error)

	// SpaceByName returns the Juju network space given by name.
	SpaceByName(name string) (networkingcommon.BackingSpace, error)

	// ReloadSpaces loads spaces from backing environ.
	ReloadSpaces(environ environs.BootstrapEnviron) error

	// AllEndpointBindings loads all endpointBindings.
	AllEndpointBindings() ([]ApplicationEndpointBindingsShim, error)

	// AllMachines loads all machines.
	AllMachines() ([]Machine, error)

	// ApplyOperation applies a given ModelOperation to the model.
	ApplyOperation(state.ModelOperation) error

	// ControllerConfig Returns the controller config.
	ControllerConfig() (jujucontroller.Config, error)

	// ConstraintsBySpaceName  Returns constraints found by spaceName.
	ConstraintsBySpaceName(name string) ([]Constraints, error)

	// IsController returns true if this state instance has the bootstrap
	// model UUID.
	IsController() bool
}

// APIv2 provides the spaces API facade for versions < 3.
type APIv2 struct {
	*APIv3
}

// APIv3 provides the spaces API facade for version 3.
type APIv3 struct {
	*APIv4
}

// APIv4 provides the spaces API facade for version 4.
type APIv4 struct {
	*APIv5
}

// APIv5 provides the spaces API facade for version 5.
type APIv5 struct {
	*API
}

// API provides the spaces API facade for version 6.
type API struct {
	backing   Backing
	resources facade.Resources
	auth      facade.Authorizer
	context   context.ProviderCallContext

	check     BlockChecker
	opFactory OpFactory
}

// NewAPIv2 is a wrapper that creates a V2 spaces API.
func NewAPIv2(st *state.State, res facade.Resources, auth facade.Authorizer) (*APIv2, error) {
	api, err := NewAPIv3(st, res, auth)
	if err != nil {
		return nil, errors.Trace(err)
	}
	return &APIv2{api}, nil
}

// NewAPIv3 is a wrapper that creates a V3 spaces API.
func NewAPIv3(st *state.State, res facade.Resources, auth facade.Authorizer) (*APIv3, error) {
	api, err := NewAPIv4(st, res, auth)
	if err != nil {
		return nil, errors.Trace(err)
	}
	return &APIv3{api}, nil
}

// NewAPIv4 is a wrapper that creates a V4 spaces API.
func NewAPIv4(st *state.State, res facade.Resources, auth facade.Authorizer) (*APIv4, error) {
	api, err := NewAPIv5(st, res, auth)
	if err != nil {
		return nil, errors.Trace(err)
	}
	return &APIv4{api}, nil
}

// NewAPIv4 is a wrapper that creates a V4 spaces API.
func NewAPIv5(st *state.State, res facade.Resources, auth facade.Authorizer) (*APIv5, error) {
	api, err := NewAPI(st, res, auth)
	if err != nil {
		return nil, errors.Trace(err)
	}
	return &APIv5{api}, nil
}

// NewAPI creates a new Space API server-side facade with a
// state.State backing.
func NewAPI(st *state.State, res facade.Resources, auth facade.Authorizer) (*API, error) {
	stateShim, err := NewStateShim(st)
	if err != nil {
		return nil, errors.Trace(err)
	}
	return newAPIWithBacking(stateShim, common.NewBlockChecker(st), state.CallContext(st), res, auth, newOpFactory(st))
}

// newAPIWithBacking creates a new server-side Spaces API facade with
// the given Backing.
func newAPIWithBacking(
	backing Backing,
	check BlockChecker,
	ctx context.ProviderCallContext,
	resources facade.Resources,
	authorizer facade.Authorizer,
	factory OpFactory,
) (*API, error) {
	// Only clients can access the Spaces facade.
	if !authorizer.AuthClient() {
		return nil, common.ErrPerm
	}
	return &API{
		backing:   backing,
		resources: resources,
		auth:      authorizer,
		context:   ctx,
		check:     check,
		opFactory: factory,
	}, nil
}

// CreateSpaces creates a new Juju network space, associating the
// specified subnets with it (optional; can be empty).
func (api *API) CreateSpaces(args params.CreateSpacesParams) (results params.ErrorResults, err error) {
	isAdmin, err := api.auth.HasPermission(permission.AdminAccess, api.backing.ModelTag())
	if err != nil && !errors.IsNotFound(err) {
		return results, errors.Trace(err)
	}
	if !isAdmin {
		return results, common.ServerError(common.ErrPerm)
	}
	if err := api.check.ChangeAllowed(); err != nil {
		return results, errors.Trace(err)
	}
	if err = api.checkSupportsSpaces(); err != nil {
		return results, common.ServerError(errors.Trace(err))
	}

	results.Results = make([]params.ErrorResult, len(args.Spaces))

	for i, space := range args.Spaces {
		err := api.createOneSpace(space)
		if err == nil {
			continue
		}
		results.Results[i].Error = common.ServerError(errors.Trace(err))
	}

	return results, nil
}

// CreateSpaces creates a new Juju network space, associating the
// specified subnets with it (optional; can be empty).
func (api *APIv4) CreateSpaces(args params.CreateSpacesParamsV4) (params.ErrorResults, error) {
	isAdmin, err := api.auth.HasPermission(permission.AdminAccess, api.backing.ModelTag())
	if err != nil && !errors.IsNotFound(err) {
		return params.ErrorResults{}, errors.Trace(err)
	}
	if !isAdmin {
		return params.ErrorResults{}, common.ServerError(common.ErrPerm)
	}
	if err := api.check.ChangeAllowed(); err != nil {
		return params.ErrorResults{}, errors.Trace(err)
	}
	if err := api.checkSupportsSpaces(); err != nil {
		return params.ErrorResults{}, common.ServerError(errors.Trace(err))
	}

	results := params.ErrorResults{
		Results: make([]params.ErrorResult, len(args.Spaces)),
	}

	for i, space := range args.Spaces {
		cidrs, err := convertOldSubnetTagToCIDR(space.SubnetTags)
		if err != nil {
			results.Results[i].Error = common.ServerError(err)
			continue
		}
		csParams := params.CreateSpaceParams{
			CIDRs:      cidrs,
			SpaceTag:   space.SpaceTag,
			Public:     space.Public,
			ProviderId: space.ProviderId,
		}
		err = api.createOneSpace(csParams)
		if err == nil {
			continue
		}
		results.Results[i].Error = common.ServerError(errors.Trace(err))
	}

	return results, nil
}

// createOneSpace creates one new Juju network space, associating the
// specified subnets with it (optional; can be empty).
func (api *API) createOneSpace(args params.CreateSpaceParams) error {
	// Validate the args, assemble information for api.backing.AddSpaces
	spaceTag, err := names.ParseSpaceTag(args.SpaceTag)
	if err != nil {
		return errors.Trace(err)
	}

	subnets, err := api.getValidSubnetsByCIDR(args.CIDRs)
	subnetIDs := make([]string, len(subnets))
	for i, subnet := range subnets {
		subnetIDs[i] = subnet.ID()
	}
	if err != nil {
		return errors.Trace(err)
	}
	// Add the validated space.
	err = api.backing.AddSpace(spaceTag.Id(), network.Id(args.ProviderId), subnetIDs, args.Public)
	if err != nil {
		return errors.Trace(err)
	}
	return nil
}

func convertOldSubnetTagToCIDR(subnetTags []string) ([]string, error) {
	cidrs := make([]string, len(subnetTags))
	// in lieu of keeping names.v2 around, split the expected
	// string for the older api calls.  Format: subnet-<CIDR>
	for i, tag := range subnetTags {
		split := strings.Split(tag, "-")
		if len(split) != 2 || split[0] != "subnet" {
			return nil, errors.New(fmt.Sprintf("%q is not valid SubnetTag", tag))
		}
		cidrs[i] = split[1]
	}
	return cidrs, nil
}

// ListSpaces lists all the available spaces and their associated subnets.
func (api *API) ListSpaces() (results params.ListSpacesResults, err error) {
	canRead, err := api.auth.HasPermission(permission.ReadAccess, api.backing.ModelTag())
	if err != nil && !errors.IsNotFound(err) {
		return results, errors.Trace(err)
	}
	if !canRead {
		return results, common.ServerError(common.ErrPerm)
	}

	err = api.checkSupportsSpaces()
	if err != nil {
		return results, common.ServerError(errors.Trace(err))
	}

	spaces, err := api.backing.AllSpaces()
	if err != nil {
		return results, errors.Trace(err)
	}

	results.Results = make([]params.Space, len(spaces))
	for i, space := range spaces {
		result := params.Space{}
		result.Id = space.Id()
		result.Name = space.Name()

		subnets, err := space.Subnets()
		if err != nil {
			err = errors.Annotatef(err, "fetching subnets")
			result.Error = common.ServerError(err)
			results.Results[i] = result
			continue
		}

		result.Subnets = make([]params.Subnet, len(subnets))
		for i, subnet := range subnets {
			result.Subnets[i] = networkingcommon.BackingSubnetToParamsSubnet(subnet)
		}
		results.Results[i] = result
	}
	return results, nil
}

func (api *APIv5) ShowSpace(_, _ struct{}) {}

// ListSpaces lists all the available spaces and their associated subnets.
func (api *API) ShowSpace(entities params.Entities) (params.ShowSpaceResults, error) {
	canRead, err := api.auth.HasPermission(permission.ReadAccess, api.backing.ModelTag())
	if err != nil && !errors.IsNotFound(err) {
		return params.ShowSpaceResults{}, errors.Trace(err)
	}
	if !canRead {
		return params.ShowSpaceResults{}, common.ServerError(common.ErrPerm)
	}

	err = api.checkSupportsSpaces()
	if err != nil {
		return params.ShowSpaceResults{}, common.ServerError(errors.Trace(err))
	}
	results := make([]params.ShowSpaceResult, len(entities.Entities))
	for i, entity := range entities.Entities {
		spaceName, err := names.ParseSpaceTag(entity.Tag)
		if err != nil {
			results[i].Error = common.ServerError(errors.Trace(err))
			continue
		}
		var result params.ShowSpaceResult
		space, err := api.backing.SpaceByName(spaceName.Id())
		if err != nil {
			newErr := errors.Annotatef(err, "fetching space %q", spaceName)
			results[i].Error = common.ServerError(newErr)
			continue
		}
		result.Space.Name = space.Name()
		result.Space.Id = space.Id()
		subnets, err := space.Subnets()
		if err != nil {
			newErr := errors.Annotatef(err, "fetching subnets")
			results[i].Error = common.ServerError(newErr)
			continue
		}

		result.Space.Subnets = make([]params.Subnet, len(subnets))
		for i, subnet := range subnets {
			result.Space.Subnets[i] = networkingcommon.BackingSubnetToParamsSubnet(subnet)
		}

		applications, err := api.getApplicationsBindSpace(space.Id())
		if err != nil {
			newErr := errors.Annotatef(err, "fetching applications")
			results[i].Error = common.ServerError(newErr)
			continue
		}
		result.Applications = applications

		machineCount, err := api.getMachineCountBySpaceID(space.Id())
		if err != nil {
			newErr := errors.Annotatef(err, "fetching machine count")
			results[i].Error = common.ServerError(newErr)
			continue
		}

		result.MachineCount = machineCount
		results[i] = result
	}

	return params.ShowSpaceResults{Results: results}, err
}

// ReloadSpaces is not available via the V2 API.
func (u *APIv2) ReloadSpaces(_, _ struct{}) {}

// ReloadSpaces refreshes spaces from substrate
func (api *API) ReloadSpaces() error {
	canWrite, err := api.auth.HasPermission(permission.WriteAccess, api.backing.ModelTag())
	if err != nil && !errors.IsNotFound(err) {
		return errors.Trace(err)
	}
	if !canWrite {
		return common.ServerError(common.ErrPerm)
	}
	if err := api.check.ChangeAllowed(); err != nil {
		return errors.Trace(err)
	}
	env, err := environs.GetEnviron(api.backing, environs.New)
	if err != nil {
		return errors.Trace(err)
	}
	return errors.Trace(api.backing.ReloadSpaces(env))
}

// checkSupportsSpaces checks if the environment implements NetworkingEnviron
// and also if it supports spaces.
func (api *API) checkSupportsSpaces() error {
	env, err := environs.GetEnviron(api.backing, environs.New)
	if err != nil {
		return errors.Annotate(err, "getting environ")
	}
	if !environs.SupportsSpaces(api.context, env) {
		return errors.NotSupportedf("spaces")
	}
	return nil
}

// checkSupportForProviderSpaces checks if the environment implements NetworkingEnviron
// and also if it support provider spaces. Returns an error if it does support provider spaces.
// We don't want to update/change provider sources spaces.
func (api *API) checkSupportForProviderSpaces() error {
	env, err := environs.GetEnviron(api.backing, environs.New)
	if err != nil {
		return errors.Annotate(err, "getting environ")
	}
	if environs.SupportsProviderSpaces(api.context, env) {
		return errors.NotSupportedf("renaming provider-sourced spaces")
	}
	return nil
}

func (api *API) getMachineCountBySpaceID(spaceID string) (int, error) {
	var count int
	machines, err := api.backing.AllMachines()
	if err != nil {
		return 0, errors.Trace(err)
	}
	for _, machine := range machines {
		spacesSet, err := machine.AllSpaces()
		if err != nil {
			return 0, errors.Trace(err)
		}
		if spacesSet.Contains(spaceID) {
			count++
		}
	}
	return count, nil
}

func (api *API) getApplicationsBindSpace(givenSpaceID string) ([]string, error) {
	endpointBindings, err := api.backing.AllEndpointBindings()
	if err != nil {
		return nil, errors.Trace(err)
	}
	// Using a set as we only we want the application names once.
	applications := set.NewStrings()
	for _, binding := range endpointBindings {
		for _, spaceID := range binding.Bindings {
			if spaceID == givenSpaceID {
				applications.Add(binding.AppName)
			}
		}
	}
	return applications.SortedValues(), nil
}

func (api *API) checkSpacesCRUDPermissions() error {
	isAdmin, err := api.auth.HasPermission(permission.AdminAccess, api.backing.ModelTag())
	if err != nil && !errors.IsNotFound(err) {
		return errors.Trace(err)
	}
	if !isAdmin {
		return common.ServerError(common.ErrPerm)
	}
	if err := api.check.ChangeAllowed(); err != nil {
		return errors.Trace(err)
	}
	if err = api.checkSupportForProviderSpaces(); err != nil {
		return common.ServerError(errors.Trace(err))
	}
	return nil
}

func (api *API) getValidSubnetsByCIDR(CIDRs []string) ([]networkingcommon.BackingSubnet, error) {
	subnets := make([]networkingcommon.BackingSubnet, len(CIDRs))
	for i, cidr := range CIDRs {
		if !network.IsValidCidr(cidr) {
			return nil, errors.New(fmt.Sprintf("%q is not a valid CIDR", cidr))
		}
		subnet, err := api.backing.SubnetByCIDR(cidr)
		if err != nil {
			return nil, err
		}
		subnets[i] = subnet
	}
	return subnets, nil
}<|MERGE_RESOLUTION|>--- conflicted
+++ resolved
@@ -43,14 +43,11 @@
 	AllSpaces() (set.Strings, error)
 	AllAddresses() ([]Address, error)
 	Id() string
-<<<<<<< HEAD
-=======
 }
 
 // Constraints defines the methods supported by constraints used in the space context.
 type Constraints interface {
 	ID() string
->>>>>>> e7ccd6ed
 }
 
 // ApplicationEndpointBindingsShim is a shim interface for stateless access to ApplicationEndpointBindings
