// Copyright 2015 Canonical Ltd.
// Licensed under the AGPLv3, see LICENCE file for details.

package spaces

import (
	"fmt"
	"strings"

	"github.com/juju/collections/set"
	"github.com/juju/errors"
	"github.com/juju/loggo"
	"gopkg.in/juju/names.v3"

	"github.com/juju/juju/apiserver/common"
	"github.com/juju/juju/apiserver/common/networkingcommon"
	"github.com/juju/juju/apiserver/facade"
	"github.com/juju/juju/apiserver/params"
	jujucontroller "github.com/juju/juju/controller"
	"github.com/juju/juju/core/network"
	"github.com/juju/juju/core/permission"
	"github.com/juju/juju/environs"
	"github.com/juju/juju/environs/context"
	"github.com/juju/juju/state"
)

var logger = loggo.GetLogger("juju.apiserver.spaces")

// BlockChecker defines the block-checking functionality required by
// the spaces facade. This is implemented by apiserver/common.BlockChecker.
type BlockChecker interface {
	ChangeAllowed() error
	RemoveAllowed() error
}

// Address is an indirection for state.Address.
type Address interface {
	SubnetCIDR() string
}

// Machine defines the methods supported by a machine used in the space context.
type Machine interface {
	AllSpaces() (set.Strings, error)
	AllAddresses() ([]Address, error)
	Id() string
<<<<<<< HEAD
=======
	ApplicationNames() ([]string, error)
>>>>>>> b04bdffc
}

// Constraints defines the methods supported by constraints used in the space context.
type Constraints interface {
	ID() string
	Spaces() []string
}

// ApplicationEndpointBindingsShim is a shim interface for stateless access to ApplicationEndpointBindings
type ApplicationEndpointBindingsShim struct {
	AppName  string
	Bindings map[string]string
}

// Backend contains the state methods used in this package.
type Backing interface {
	environs.EnvironConfigGetter

	// ModelTag returns the tag of this model.
	ModelTag() names.ModelTag

	// SubnetByCIDR returns a subnet based on the input CIDR.
	SubnetByCIDR(cidr string) (networkingcommon.BackingSubnet, error)

	// AddSpace creates a space.
	AddSpace(Name string, ProviderId network.Id, Subnets []string, Public bool) error

	// AllSpaces returns all known Juju network spaces.
	AllSpaces() ([]networkingcommon.BackingSpace, error)

	// SpaceByName returns the Juju network space given by name.
	SpaceByName(name string) (networkingcommon.BackingSpace, error)

	// ReloadSpaces loads spaces from backing environ.
	ReloadSpaces(environ environs.BootstrapEnviron) error

	// AllEndpointBindings loads all endpointBindings.
	AllEndpointBindings() ([]ApplicationEndpointBindingsShim, error)

	// AllMachines loads all machines.
	AllMachines() ([]Machine, error)

	// ApplyOperation applies a given ModelOperation to the model.
	ApplyOperation(state.ModelOperation) error

	// ControllerConfig Returns the controller config.
	ControllerConfig() (jujucontroller.Config, error)

	// ConstraintsBySpaceName  Returns constraints found by spaceName.
	ConstraintsBySpaceName(name string) ([]Constraints, error)

	// ConstraintsBySpaceName  Returns constraints found by spaceName.
	AllConstraints() ([]Constraints, error)

	// IsController returns true if this state instance has the bootstrap
	// model UUID.
	IsController() bool
}

// APIv2 provides the spaces API facade for versions < 3.
type APIv2 struct {
	*APIv3
}

// APIv3 provides the spaces API facade for version 3.
type APIv3 struct {
	*APIv4
}

// APIv4 provides the spaces API facade for version 4.
type APIv4 struct {
	*APIv5
}

// APIv5 provides the spaces API facade for version 5.
type APIv5 struct {
	*API
}

// API provides the spaces API facade for version 6.
type API struct {
	backing   Backing
	resources facade.Resources
	auth      facade.Authorizer
	context   context.ProviderCallContext

	check     BlockChecker
	opFactory OpFactory
}

// NewAPIv2 is a wrapper that creates a V2 spaces API.
func NewAPIv2(st *state.State, res facade.Resources, auth facade.Authorizer) (*APIv2, error) {
	api, err := NewAPIv3(st, res, auth)
	if err != nil {
		return nil, errors.Trace(err)
	}
	return &APIv2{api}, nil
}

// NewAPIv3 is a wrapper that creates a V3 spaces API.
func NewAPIv3(st *state.State, res facade.Resources, auth facade.Authorizer) (*APIv3, error) {
	api, err := NewAPIv4(st, res, auth)
	if err != nil {
		return nil, errors.Trace(err)
	}
	return &APIv3{api}, nil
}

// NewAPIv4 is a wrapper that creates a V4 spaces API.
func NewAPIv4(st *state.State, res facade.Resources, auth facade.Authorizer) (*APIv4, error) {
	api, err := NewAPIv5(st, res, auth)
	if err != nil {
		return nil, errors.Trace(err)
	}
	return &APIv4{api}, nil
}

// NewAPIv4 is a wrapper that creates a V4 spaces API.
func NewAPIv5(st *state.State, res facade.Resources, auth facade.Authorizer) (*APIv5, error) {
	api, err := NewAPI(st, res, auth)
	if err != nil {
		return nil, errors.Trace(err)
	}
	return &APIv5{api}, nil
}

// NewAPI creates a new Space API server-side facade with a
// state.State backing.
func NewAPI(st *state.State, res facade.Resources, auth facade.Authorizer) (*API, error) {
	stateShim, err := NewStateShim(st)
	if err != nil {
		return nil, errors.Trace(err)
	}
	return newAPIWithBacking(stateShim, common.NewBlockChecker(st), state.CallContext(st), res, auth, newOpFactory(st))
}

// newAPIWithBacking creates a new server-side Spaces API facade with
// the given Backing.
func newAPIWithBacking(
	backing Backing,
	check BlockChecker,
	ctx context.ProviderCallContext,
	resources facade.Resources,
	authorizer facade.Authorizer,
	factory OpFactory,
) (*API, error) {
	// Only clients can access the Spaces facade.
	if !authorizer.AuthClient() {
		return nil, common.ErrPerm
	}
	return &API{
		backing:   backing,
		resources: resources,
		auth:      authorizer,
		context:   ctx,
		check:     check,
		opFactory: factory,
	}, nil
}

// CreateSpaces creates a new Juju network space, associating the
// specified subnets with it (optional; can be empty).
func (api *API) CreateSpaces(args params.CreateSpacesParams) (results params.ErrorResults, err error) {
	isAdmin, err := api.auth.HasPermission(permission.AdminAccess, api.backing.ModelTag())
	if err != nil && !errors.IsNotFound(err) {
		return results, errors.Trace(err)
	}
	if !isAdmin {
		return results, common.ServerError(common.ErrPerm)
	}
	if err := api.check.ChangeAllowed(); err != nil {
		return results, errors.Trace(err)
	}
	if err = api.checkSupportsSpaces(); err != nil {
		return results, common.ServerError(errors.Trace(err))
	}

	results.Results = make([]params.ErrorResult, len(args.Spaces))

	for i, space := range args.Spaces {
		err := api.createOneSpace(space)
		if err == nil {
			continue
		}
		results.Results[i].Error = common.ServerError(errors.Trace(err))
	}

	return results, nil
}

// CreateSpaces creates a new Juju network space, associating the
// specified subnets with it (optional; can be empty).
func (api *APIv4) CreateSpaces(args params.CreateSpacesParamsV4) (params.ErrorResults, error) {
	isAdmin, err := api.auth.HasPermission(permission.AdminAccess, api.backing.ModelTag())
	if err != nil && !errors.IsNotFound(err) {
		return params.ErrorResults{}, errors.Trace(err)
	}
	if !isAdmin {
		return params.ErrorResults{}, common.ServerError(common.ErrPerm)
	}
	if err := api.check.ChangeAllowed(); err != nil {
		return params.ErrorResults{}, errors.Trace(err)
	}
	if err := api.checkSupportsSpaces(); err != nil {
		return params.ErrorResults{}, common.ServerError(errors.Trace(err))
	}

	results := params.ErrorResults{
		Results: make([]params.ErrorResult, len(args.Spaces)),
	}

	for i, space := range args.Spaces {
		cidrs, err := convertOldSubnetTagToCIDR(space.SubnetTags)
		if err != nil {
			results.Results[i].Error = common.ServerError(err)
			continue
		}
		csParams := params.CreateSpaceParams{
			CIDRs:      cidrs,
			SpaceTag:   space.SpaceTag,
			Public:     space.Public,
			ProviderId: space.ProviderId,
		}
		err = api.createOneSpace(csParams)
		if err == nil {
			continue
		}
		results.Results[i].Error = common.ServerError(errors.Trace(err))
	}

	return results, nil
}

// createOneSpace creates one new Juju network space, associating the
// specified subnets with it (optional; can be empty).
func (api *API) createOneSpace(args params.CreateSpaceParams) error {
	// Validate the args, assemble information for api.backing.AddSpaces
	spaceTag, err := names.ParseSpaceTag(args.SpaceTag)
	if err != nil {
		return errors.Trace(err)
	}

	subnets, err := api.getValidSubnetsByCIDR(args.CIDRs)
	subnetIDs := make([]string, len(subnets))
	for i, subnet := range subnets {
		subnetIDs[i] = subnet.ID()
	}
	if err != nil {
		return errors.Trace(err)
	}
	// Add the validated space.
	err = api.backing.AddSpace(spaceTag.Id(), network.Id(args.ProviderId), subnetIDs, args.Public)
	if err != nil {
		return errors.Trace(err)
	}
	return nil
}

func convertOldSubnetTagToCIDR(subnetTags []string) ([]string, error) {
	cidrs := make([]string, len(subnetTags))
	// in lieu of keeping names.v2 around, split the expected
	// string for the older api calls.  Format: subnet-<CIDR>
	for i, tag := range subnetTags {
		split := strings.Split(tag, "-")
		if len(split) != 2 || split[0] != "subnet" {
			return nil, errors.New(fmt.Sprintf("%q is not valid SubnetTag", tag))
		}
		cidrs[i] = split[1]
	}
	return cidrs, nil
}

// ListSpaces lists all the available spaces and their associated subnets.
func (api *API) ListSpaces() (results params.ListSpacesResults, err error) {
	canRead, err := api.auth.HasPermission(permission.ReadAccess, api.backing.ModelTag())
	if err != nil && !errors.IsNotFound(err) {
		return results, errors.Trace(err)
	}
	if !canRead {
		return results, common.ServerError(common.ErrPerm)
	}

	err = api.checkSupportsSpaces()
	if err != nil {
		return results, common.ServerError(errors.Trace(err))
	}

	spaces, err := api.backing.AllSpaces()
	if err != nil {
		return results, errors.Trace(err)
	}

	results.Results = make([]params.Space, len(spaces))
	for i, space := range spaces {
		result := params.Space{}
		result.Id = space.Id()
		result.Name = space.Name()

		subnets, err := space.Subnets()
		if err != nil {
			err = errors.Annotatef(err, "fetching subnets")
			result.Error = common.ServerError(err)
			results.Results[i] = result
			continue
		}

		result.Subnets = make([]params.Subnet, len(subnets))
		for i, subnet := range subnets {
			result.Subnets[i] = networkingcommon.BackingSubnetToParamsSubnet(subnet)
		}
		results.Results[i] = result
	}
	return results, nil
}

func (api *APIv5) ShowSpace(_, _ struct{}) {}

// ListSpaces lists all the available spaces and their associated subnets.
func (api *API) ShowSpace(entities params.Entities) (params.ShowSpaceResults, error) {
	canRead, err := api.auth.HasPermission(permission.ReadAccess, api.backing.ModelTag())
	if err != nil && !errors.IsNotFound(err) {
		return params.ShowSpaceResults{}, errors.Trace(err)
	}
	if !canRead {
		return params.ShowSpaceResults{}, common.ServerError(common.ErrPerm)
	}

	err = api.checkSupportsSpaces()
	if err != nil {
		return params.ShowSpaceResults{}, common.ServerError(errors.Trace(err))
	}
	results := make([]params.ShowSpaceResult, len(entities.Entities))
	for i, entity := range entities.Entities {
		spaceName, err := names.ParseSpaceTag(entity.Tag)
		if err != nil {
			results[i].Error = common.ServerError(errors.Trace(err))
			continue
		}
		var result params.ShowSpaceResult
		space, err := api.backing.SpaceByName(spaceName.Id())
		if err != nil {
			newErr := errors.Annotatef(err, "fetching space %q", spaceName)
			results[i].Error = common.ServerError(newErr)
			continue
		}
		result.Space.Name = space.Name()
		result.Space.Id = space.Id()
		subnets, err := space.Subnets()
		if err != nil {
			newErr := errors.Annotatef(err, "fetching subnets")
			results[i].Error = common.ServerError(newErr)
			continue
		}

		result.Space.Subnets = make([]params.Subnet, len(subnets))
		for i, subnet := range subnets {
			result.Space.Subnets[i] = networkingcommon.BackingSubnetToParamsSubnet(subnet)
		}

		applications, err := api.getApplicationsBindSpace(space.Id())
		if err != nil {
			newErr := errors.Annotatef(err, "fetching applications")
			results[i].Error = common.ServerError(newErr)
			continue
		}
		result.Applications = applications

		machineCount, err := api.getMachineCountBySpaceID(space.Id())
		if err != nil {
			newErr := errors.Annotatef(err, "fetching machine count")
			results[i].Error = common.ServerError(newErr)
			continue
		}

		result.MachineCount = machineCount
		results[i] = result
	}

	return params.ShowSpaceResults{Results: results}, err
}

// ReloadSpaces is not available via the V2 API.
func (u *APIv2) ReloadSpaces(_, _ struct{}) {}

// ReloadSpaces refreshes spaces from substrate
func (api *API) ReloadSpaces() error {
	canWrite, err := api.auth.HasPermission(permission.WriteAccess, api.backing.ModelTag())
	if err != nil && !errors.IsNotFound(err) {
		return errors.Trace(err)
	}
	if !canWrite {
		return common.ServerError(common.ErrPerm)
	}
	if err := api.check.ChangeAllowed(); err != nil {
		return errors.Trace(err)
	}
	env, err := environs.GetEnviron(api.backing, environs.New)
	if err != nil {
		return errors.Trace(err)
	}
	return errors.Trace(api.backing.ReloadSpaces(env))
}

// checkSupportsSpaces checks if the environment implements NetworkingEnviron
// and also if it supports spaces.
func (api *API) checkSupportsSpaces() error {
	env, err := environs.GetEnviron(api.backing, environs.New)
	if err != nil {
		return errors.Annotate(err, "getting environ")
	}
	if !environs.SupportsSpaces(api.context, env) {
		return errors.NotSupportedf("spaces")
	}
	return nil
}

// checkSupportForProviderSpaces checks if the environment implements NetworkingEnviron
// and also if it support provider spaces. Returns an error if it does support provider spaces.
// We don't want to update/change provider sources spaces.
func (api *API) checkSupportForProviderSpaces() error {
	env, err := environs.GetEnviron(api.backing, environs.New)
	if err != nil {
		return errors.Annotate(err, "getting environ")
	}
	if environs.SupportsProviderSpaces(api.context, env) {
		return errors.NotSupportedf("renaming provider-sourced spaces")
	}
	return nil
}

func (api *API) getMachineCountBySpaceID(spaceID string) (int, error) {
	var count int
	machines, err := api.backing.AllMachines()
	if err != nil {
		return 0, errors.Trace(err)
	}
	for _, machine := range machines {
		spacesSet, err := machine.AllSpaces()
		if err != nil {
			return 0, errors.Trace(err)
		}
		if spacesSet.Contains(spaceID) {
			count++
		}
	}
	return count, nil
}

func (api *API) getApplicationsBindSpace(givenSpaceID string) ([]string, error) {
	endpointBindings, err := api.backing.AllEndpointBindings()
	if err != nil {
		return nil, errors.Trace(err)
	}
	// Using a set as we only we want the application names once.
	applications := set.NewStrings()
	for _, binding := range endpointBindings {
		for _, spaceID := range binding.Bindings {
			if spaceID == givenSpaceID {
				applications.Add(binding.AppName)
			}
		}
	}
	return applications.SortedValues(), nil
}

func (api *API) checkSpacesCRUDPermissions() error {
	isAdmin, err := api.auth.HasPermission(permission.AdminAccess, api.backing.ModelTag())
	if err != nil && !errors.IsNotFound(err) {
		return errors.Trace(err)
	}
	if !isAdmin {
		return common.ServerError(common.ErrPerm)
	}
	if err := api.check.ChangeAllowed(); err != nil {
		return errors.Trace(err)
	}
	if err = api.checkSupportForProviderSpaces(); err != nil {
		return common.ServerError(errors.Trace(err))
	}
	return nil
}

func (api *API) getValidSubnetsByCIDR(CIDRs []string) ([]networkingcommon.BackingSubnet, error) {
	subnets := make([]networkingcommon.BackingSubnet, len(CIDRs))
	for i, cidr := range CIDRs {
		if !network.IsValidCidr(cidr) {
			return nil, errors.New(fmt.Sprintf("%q is not a valid CIDR", cidr))
		}
		subnet, err := api.backing.SubnetByCIDR(cidr)
		if err != nil {
			return nil, err
		}
		subnets[i] = subnet
	}
	return subnets, nil
}<|MERGE_RESOLUTION|>--- conflicted
+++ resolved
@@ -43,16 +43,13 @@
 	AllSpaces() (set.Strings, error)
 	AllAddresses() ([]Address, error)
 	Id() string
-<<<<<<< HEAD
-=======
 	ApplicationNames() ([]string, error)
->>>>>>> b04bdffc
 }
 
 // Constraints defines the methods supported by constraints used in the space context.
 type Constraints interface {
 	ID() string
-	Spaces() []string
+	Spaces() *[]string
 }
 
 // ApplicationEndpointBindingsShim is a shim interface for stateless access to ApplicationEndpointBindings
