--- conflicted
+++ resolved
@@ -121,8 +121,6 @@
 // NewMachine wraps the given state.machine in a machineShim.
 func NewMachine(m *state.Machine) *machineShim {
 	return &machineShim{Machine: m}
-<<<<<<< HEAD
-=======
 }
 
 func (s *stateShim) ConstraintsBySpaceName(spaceName string) ([]Constraints, error) {
@@ -135,5 +133,4 @@
 		cons[i] = v
 	}
 	return cons, nil
->>>>>>> e7ccd6ed
 }