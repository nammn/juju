// Copyright 2020 Canonical Ltd.
// Licensed under the AGPLv3, see LICENCE file for details.

package spaces

import (
	"github.com/juju/errors"

	"github.com/juju/juju/apiserver/common/networkingcommon"
	"github.com/juju/juju/state"
)

// OpFactory describes a source of model operations
// required by the spaces API.
type OpFactory interface {
	// NewRemoveSpaceModelOp returns an operation for removing a space.
	NewRemoveSpaceModelOp(fromName string) (state.ModelOperation, error)

	// NewRenameSpaceModelOp returns an operation for renaming a space.
	NewRenameSpaceModelOp(fromName, toName string) (state.ModelOperation, error)

	// NewUpdateSpaceModelOp returns an operation for updating a space with new CIDRs.
	NewUpdateSpaceModelOp(spaceID string, subnets []networkingcommon.BackingSubnet) (MoveToSpaceModelOp, error)
}

type opFactory struct {
	st *state.State
}

func newOpFactory(st *state.State) OpFactory {
	return &opFactory{st: st}
}

// NewRemoveSpaceModelOp (OpFactory) returns an operation
// for removing a space.
func (f *opFactory) NewRemoveSpaceModelOp(fromName string) (state.ModelOperation, error) {
	space, err := f.st.SpaceByName(fromName)
	if err != nil {
		return nil, errors.Trace(err)
	}
	subnets, err := space.Subnets()
	if err != nil {
		return nil, errors.Trace(err)
	}
	n := make([]Subnet, len(subnets))
	for i, subnet := range subnets {
		n[i] = subnet
	}
	return NewRemoveSpaceModelOp(space, n), nil
}

// NewRenameSpaceModelOp (OpFactory) returns an operation
// for renaming a space.
func (f *opFactory) NewRenameSpaceModelOp(fromName, toName string) (state.ModelOperation, error) {
	space, err := f.st.SpaceByName(fromName)
	controllerSettings := f.st.NewControllerSettings()
	if err != nil {
		return nil, errors.Trace(err)
	}
	return NewRenameSpaceModelOp(f.st.IsController(), controllerSettings, &renameSpaceStateShim{f.st}, space, toName), nil
}

// NewUpdateSpaceModelOp (OpFactory) returns an operation
// for updating a space.
<<<<<<< HEAD
func (f *opFactory) NewUpdateSpaceModelOp(spaceID string, subnets []networkingcommon.BackingSubnet) (MoveToSpaceModelOp, error) {
=======
func (f *opFactory) NewUpdateSpaceModelOp(spaceName string, subnets []networkingcommon.BackingSubnet) (MoveToSpaceModelOp, error) {
>>>>>>> 85c3c989
	subs := make([]UpdateSubnet, len(subnets))
	for i, subnet := range subnets {
		subs[i] = subnet
	}
	return NewUpdateSpaceModelOp(spaceName, subs), nil
}<|MERGE_RESOLUTION|>--- conflicted
+++ resolved
@@ -62,11 +62,7 @@
 
 // NewUpdateSpaceModelOp (OpFactory) returns an operation
 // for updating a space.
-<<<<<<< HEAD
-func (f *opFactory) NewUpdateSpaceModelOp(spaceID string, subnets []networkingcommon.BackingSubnet) (MoveToSpaceModelOp, error) {
-=======
 func (f *opFactory) NewUpdateSpaceModelOp(spaceName string, subnets []networkingcommon.BackingSubnet) (MoveToSpaceModelOp, error) {
->>>>>>> 85c3c989
 	subs := make([]UpdateSubnet, len(subnets))
 	for i, subnet := range subnets {
 		subs[i] = subnet
