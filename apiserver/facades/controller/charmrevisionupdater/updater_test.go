--- conflicted
+++ resolved
@@ -6,8 +6,6 @@
 import (
 	"net/http"
 	"net/http/httptest"
-
-	"github.com/juju/utils/arch"
 
 	"github.com/juju/errors"
 	jc "github.com/juju/testing/checkers"
@@ -188,11 +186,7 @@
 	cloud, err := s.State.Cloud(model.Cloud())
 	c.Assert(err, jc.ErrorIsNil)
 	expectedHeader := []string{
-<<<<<<< HEAD
-		"arch=" + arch.HostArch(),
-=======
 		"arch=amd64", // This is the architecture of the deployed applications.
->>>>>>> f8274897
 		"cloud=" + model.Cloud(),
 		"cloud_region=" + model.CloudRegion(),
 		"controller_uuid=" + s.State.ControllerUUID(),
