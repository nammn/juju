--- conflicted
+++ resolved
@@ -161,17 +161,6 @@
 			ServiceName: args.ServiceName,
 			Series:      args.Series,
 			// TODO(dfc) ServiceOwner should be a tag
-<<<<<<< HEAD
-			ServiceOwner:   owner,
-			Charm:          ch,
-			NumUnits:       args.NumUnits,
-			ConfigSettings: settings,
-			Constraints:    args.Constraints,
-			Placement:      args.Placement,
-			Networks:       requestedNetworks,
-			Storage:        args.Storage,
-			Resources:      args.Resources,
-=======
 			ServiceOwner:     owner,
 			Charm:            ch,
 			NumUnits:         args.NumUnits,
@@ -181,7 +170,7 @@
 			Networks:         requestedNetworks,
 			Storage:          args.Storage,
 			EndpointBindings: args.EndpointBindings,
->>>>>>> 4ccd0065
+			Resources:        args.Resources,
 		})
 	return errors.Trace(err)
 }
