// Copyright 2015 Canonical Ltd.
// Licensed under the AGPLv3, see LICENCE file for details.

package spaces

import (
	"github.com/juju/errors"
	"gopkg.in/juju/names.v3"

	"github.com/juju/juju/api/base"
	"github.com/juju/juju/apiserver/params"
	"github.com/juju/juju/core/network"
)

const spacesFacade = "Spaces"

// API provides access to the InstancePoller API facade.
type API struct {
	base.ClientFacade
	facade base.FacadeCaller
}

// NewAPI creates a new client-side Spaces facade.
func NewAPI(caller base.APICallCloser) *API {
	if caller == nil {
		panic("caller is nil")
	}
	clientFacade, facadeCaller := base.NewClientFacade(caller, spacesFacade)
	return &API{
		ClientFacade: clientFacade,
		facade:       facadeCaller,
	}
}

func makeCreateSpacesParamsV4(name string, cidrs []string, public bool) params.CreateSpacesParamsV4 {
	spaceTag := names.NewSpaceTag(name).String()
	subnetTags := make([]string, len(cidrs))

	for i, cidr := range cidrs {
		// For backwards compatibility, mimic old SubnetTags from names.v2.
		// The CIDR will be validated by the facade.
		subnetTags[i] = "subnet-" + cidr
	}

	return params.CreateSpacesParamsV4{
		Spaces: []params.CreateSpaceParamsV4{{
			SpaceTag:   spaceTag,
			SubnetTags: subnetTags,
			Public:     public,
		}}}
}

func makeCreateSpacesParams(name string, cidrs []string, public bool) params.CreateSpacesParams {
	return params.CreateSpacesParams{
		Spaces: []params.CreateSpaceParams{
			{
				SpaceTag: names.NewSpaceTag(name).String(),
				CIDRs:    cidrs,
				Public:   public,
			},
		},
	}
}

// CreateSpace creates a new Juju network space, associating the
// specified subnets with it (optional; can be empty).
func (api *API) CreateSpace(name string, cidrs []string, public bool) error {
	var response params.ErrorResults
	var args interface{}
	if bestVer := api.BestAPIVersion(); bestVer < 5 {
		args = makeCreateSpacesParamsV4(name, cidrs, public)
	} else {
		args = makeCreateSpacesParams(name, cidrs, public)
	}
	err := api.facade.FacadeCall("CreateSpaces", args, &response)
	if err != nil {
		if params.IsCodeNotSupported(err) {
			return errors.NewNotSupported(nil, err.Error())
		}
		return errors.Trace(err)
	}
	return response.OneError()
}

// ShowSpace shows details about a space.
// Containing subnets, applications and machines count associated with it.
func (api *API) ShowSpace(name string) (network.ShowSpace, error) {
	var response params.ShowSpaceResults
	var result network.ShowSpace
	var args interface{}
	args = params.Entities{
		Entities: []params.Entity{{Tag: names.NewSpaceTag(name).String()}},
	}
	err := api.facade.FacadeCall("ShowSpace", args, &response)
	if err != nil {
		if params.IsCodeNotSupported(err) {
			return result, errors.NewNotSupported(nil, err.Error())
		}
		return result, errors.Trace(err)
	}
	if len(response.Results) != 1 {
		return result, errors.Errorf("expected 1 result, got %d", len(response.Results))
	}
	if err := response.Results[0].Error; err != nil {
		return result, err
	}
	convertedSpaceResult := ShowSpaceFromResult(response.Results[0])
	return convertedSpaceResult, err
}

// ShowSpaceFromResult converts params.ShowSpaceResult to network.ShowSpace
func ShowSpaceFromResult(result params.ShowSpaceResult) network.ShowSpace {
	s := result.Space
	subnets := make([]network.SubnetInfo, len(s.Subnets))
	for i, value := range s.Subnets {
		subnets[i].AvailabilityZones = value.Zones
		subnets[i].ProviderId = network.Id(value.ProviderId)
		subnets[i].VLANTag = value.VLANTag
		subnets[i].CIDR = value.CIDR
		subnets[i].ProviderNetworkId = network.Id(value.ProviderNetworkId)
		subnets[i].ProviderSpaceId = network.Id(value.ProviderSpaceId)
	}
	space := network.ShowSpace{
		Space: network.SpaceInfo{
			ID:      s.Id,
			Name:    network.SpaceName(s.Name),
			Subnets: subnets,
		},
		Applications: result.Applications,
		MachineCount: result.MachineCount,
	}
	return space
}

// ListSpaces lists all available spaces and their associated subnets.
func (api *API) ListSpaces() ([]params.Space, error) {
	var response params.ListSpacesResults
	err := api.facade.FacadeCall("ListSpaces", nil, &response)
	if params.IsCodeNotSupported(err) {
		return response.Results, errors.NewNotSupported(nil, err.Error())
	}
	return response.Results, err
}

// ReloadSpaces reloads spaces from substrate
func (api *API) ReloadSpaces() error {
	if api.facade.BestAPIVersion() < 3 {
		return errors.NewNotSupported(nil, "Controller does not support reloading spaces")
	}
	err := api.facade.FacadeCall("ReloadSpaces", nil, nil)
	if params.IsCodeNotSupported(err) {
		return errors.NewNotSupported(nil, err.Error())
	}
	return err
}

func (api *API) RenameSpace(oldName string, newName string) error {
	var response params.ErrorResults
	spaceRenameParams := make([]params.RenameSpaceParams, 1)
	spaceRename := params.RenameSpaceParams{
		FromSpaceTag: names.NewSpaceTag(oldName).String(),
		ToSpaceTag:   names.NewSpaceTag(newName).String(),
	}
	spaceRenameParams[0] = spaceRename
	args := params.RenameSpacesParams{SpacesRenames: spaceRenameParams}
	err := api.facade.FacadeCall("RenameSpace", args, &response)
	if err != nil {
		if params.IsCodeNotSupported(err) {
			return errors.NewNotSupported(nil, err.Error())
		}
		return errors.Trace(err)
	}
	if err := response.Combine(); err != nil {
		return errors.Trace(err)
	}
	return nil
}

<<<<<<< HEAD
func (api *API) MoveToSpace(name string, CIDRs []string, force bool) ([]network.MovedSpace, error) {
	var response params.MoveToSpaceResults
	args := params.MoveToSpaceParams{MoveToSpace: []params.MoveToSpaceParam{
		{
			CIDRs:    CIDRs,
			SpaceTag: names.NewSpaceTag(name).String(),
			Force:    force,
		},
	}}
	err := api.facade.FacadeCall("MoveToSpace", args, &response)
	if err != nil {
		if params.IsCodeNotSupported(err) {
			return nil, errors.NewNotSupported(nil, err.Error())
		}
		return nil, errors.Trace(err)
	}
	for _, result := range response.Results {
		if result.Error != nil {
			return nil, result.Error
		}
	}

	if len(response.Results) != 1 {
		return nil, errors.Errorf("expected one result, got %d", len(response.Results))
	}

	return extractMovementChangeLog(response)
}

func extractMovementChangeLog(response params.MoveToSpaceResults) ([]network.MovedSpace, error) {
	moved := make([]network.MovedSpace, len(response.Results[0].Moved))
	for i, result := range response.Results[0].Moved {
		tag, err := names.ParseSpaceTag(result.SpaceTag)
		if err != nil {
			return nil, errors.Trace(err)
		}
		moved[i].Space = tag.Id()
		moved[i].CIDR = result.CIDR
	}
	return moved, nil
=======
func (api *API) UpdateSpace(name string, ids []string) error {
	return nil
>>>>>>> b04bdffc
}<|MERGE_RESOLUTION|>--- conflicted
+++ resolved
@@ -176,14 +176,13 @@
 	return nil
 }
 
-<<<<<<< HEAD
 func (api *API) MoveToSpace(name string, CIDRs []string, force bool) ([]network.MovedSpace, error) {
 	var response params.MoveToSpaceResults
-	args := params.MoveToSpaceParams{MoveToSpace: []params.MoveToSpaceParam{
+	args := params.MoveToSpacesParams{MoveToSpace: []params.MoveToSpaceParams{
 		{
-			CIDRs:    CIDRs,
-			SpaceTag: names.NewSpaceTag(name).String(),
-			Force:    force,
+			CIDRs:      CIDRs,
+			SpaceTagTo: names.NewSpaceTag(name).String(),
+			Force:      force,
 		},
 	}}
 	err := api.facade.FacadeCall("MoveToSpace", args, &response)
@@ -209,16 +208,17 @@
 func extractMovementChangeLog(response params.MoveToSpaceResults) ([]network.MovedSpace, error) {
 	moved := make([]network.MovedSpace, len(response.Results[0].Moved))
 	for i, result := range response.Results[0].Moved {
-		tag, err := names.ParseSpaceTag(result.SpaceTag)
+		tagFrom, err := names.ParseSpaceTag(result.SpaceTagFrom)
 		if err != nil {
 			return nil, errors.Trace(err)
 		}
-		moved[i].Space = tag.Id()
+		tagTo, err := names.ParseSpaceTag(result.SpaceTagTo)
+		if err != nil {
+			return nil, errors.Trace(err)
+		}
+		moved[i].SpaceFrom = tagFrom.Id()
+		moved[i].SpaceTo = tagTo.Id()
 		moved[i].CIDR = result.CIDR
 	}
 	return moved, nil
-=======
-func (api *API) UpdateSpace(name string, ids []string) error {
-	return nil
->>>>>>> b04bdffc
 }