// Copyright 2015 Canonical Ltd.
// Licensed under the AGPLv3, see LICENCE file for details.

package spaces

import (
	"fmt"
	"github.com/juju/errors"
	"gopkg.in/juju/names.v3"

	"github.com/juju/juju/api/base"
	"github.com/juju/juju/apiserver/params"
	"github.com/juju/juju/core/network"
)

const spacesFacade = "Spaces"

// API provides access to the InstancePoller API facade.
type API struct {
	base.ClientFacade
	facade base.FacadeCaller
}

// NewAPI creates a new client-side Spaces facade.
func NewAPI(caller base.APICallCloser) *API {
	if caller == nil {
		panic("caller is nil")
	}
	clientFacade, facadeCaller := base.NewClientFacade(caller, spacesFacade)
	return &API{
		ClientFacade: clientFacade,
		facade:       facadeCaller,
	}
}

func makeCreateSpacesParamsV4(name string, cidrs []string, public bool) params.CreateSpacesParamsV4 {
	spaceTag := names.NewSpaceTag(name).String()
	subnetTags := make([]string, len(cidrs))

	for i, cidr := range cidrs {
		// For backwards compatibility, mimic old SubnetTags from names.v2.
		// The CIDR will be validated by the facade.
		subnetTags[i] = "subnet-" + cidr
	}

	return params.CreateSpacesParamsV4{
		Spaces: []params.CreateSpaceParamsV4{{
			SpaceTag:   spaceTag,
			SubnetTags: subnetTags,
			Public:     public,
		}}}
}

func makeCreateSpacesParams(name string, cidrs []string, public bool) params.CreateSpacesParams {
	return params.CreateSpacesParams{
		Spaces: []params.CreateSpaceParams{
			{
				SpaceTag: names.NewSpaceTag(name).String(),
				CIDRs:    cidrs,
				Public:   public,
			},
		},
	}
}

// CreateSpace creates a new Juju network space, associating the
// specified subnets with it (optional; can be empty).
func (api *API) CreateSpace(name string, cidrs []string, public bool) error {
	var response params.ErrorResults
	var args interface{}
	if bestVer := api.BestAPIVersion(); bestVer < 5 {
		args = makeCreateSpacesParamsV4(name, cidrs, public)
	} else {
		args = makeCreateSpacesParams(name, cidrs, public)
	}
	err := api.facade.FacadeCall("CreateSpaces", args, &response)
	if err != nil {
		if params.IsCodeNotSupported(err) {
			return errors.NewNotSupported(nil, err.Error())
		}
		return errors.Trace(err)
	}
	return response.OneError()
}

// ShowSpace shows details about a space.
// Containing subnets, applications and machines count associated with it.
func (api *API) ShowSpace(name string) (network.ShowSpace, error) {
	var response params.ShowSpaceResults
	var result network.ShowSpace
	var args interface{}
	args = params.Entities{
		Entities: []params.Entity{{Tag: names.NewSpaceTag(name).String()}},
	}
	err := api.facade.FacadeCall("ShowSpace", args, &response)
	if err != nil {
		if params.IsCodeNotSupported(err) {
			return result, errors.NewNotSupported(nil, err.Error())
		}
		return result, errors.Trace(err)
	}
	if len(response.Results) != 1 {
		return result, errors.Errorf("expected 1 result, got %d", len(response.Results))
	}
	if err := response.Results[0].Error; err != nil {
		return result, err
	}
	convertedSpaceResult := ShowSpaceFromResult(response.Results[0])
	return convertedSpaceResult, err
}

// ShowSpaceFromResult converts params.ShowSpaceResult to network.ShowSpace
func ShowSpaceFromResult(result params.ShowSpaceResult) network.ShowSpace {
	s := result.Space
	subnets := make([]network.SubnetInfo, len(s.Subnets))
	for i, value := range s.Subnets {
		subnets[i].AvailabilityZones = value.Zones
		subnets[i].ProviderId = network.Id(value.ProviderId)
		subnets[i].VLANTag = value.VLANTag
		subnets[i].CIDR = value.CIDR
		subnets[i].ProviderNetworkId = network.Id(value.ProviderNetworkId)
		subnets[i].ProviderSpaceId = network.Id(value.ProviderSpaceId)
	}
	space := network.ShowSpace{
		Space: network.SpaceInfo{
			ID:      s.Id,
			Name:    network.SpaceName(s.Name),
			Subnets: subnets,
		},
		Applications: result.Applications,
		MachineCount: result.MachineCount,
	}
	return space
}

// ListSpaces lists all available spaces and their associated subnets.
func (api *API) ListSpaces() ([]params.Space, error) {
	var response params.ListSpacesResults
	err := api.facade.FacadeCall("ListSpaces", nil, &response)
	if params.IsCodeNotSupported(err) {
		return response.Results, errors.NewNotSupported(nil, err.Error())
	}
	return response.Results, err
}

// ReloadSpaces reloads spaces from substrate
func (api *API) ReloadSpaces() error {
	if api.facade.BestAPIVersion() < 3 {
		return errors.NewNotSupported(nil, "Controller does not support reloading spaces")
	}
	err := api.facade.FacadeCall("ReloadSpaces", nil, nil)
	if params.IsCodeNotSupported(err) {
		return errors.NewNotSupported(nil, err.Error())
	}
	return err
}

func (api *API) RenameSpace(oldName string, newName string) error {
	var response params.ErrorResults
	spaceRenameParams := make([]params.RenameSpaceParams, 1)
	spaceRename := params.RenameSpaceParams{
		FromSpaceTag: names.NewSpaceTag(oldName).String(),
		ToSpaceTag:   names.NewSpaceTag(newName).String(),
	}
	spaceRenameParams[0] = spaceRename
	args := params.RenameSpacesParams{SpacesRenames: spaceRenameParams}
	err := api.facade.FacadeCall("RenameSpace", args, &response)
	if err != nil {
		if params.IsCodeNotSupported(err) {
			return errors.NewNotSupported(nil, err.Error())
		}
		return errors.Trace(err)
	}
	if err := response.Combine(); err != nil {
		return errors.Trace(err)
	}
	return nil
}

<<<<<<< HEAD
func (api *API) MoveToSpace(name string, ids []string) error {
	var response params.MoveToSpaceResults
	spaceRenameParams := params.MoveToSpacesParams{MoveToSpace: []params.MoveToSpaceParams{
		{
			CIDRs:    ids,
			SpaceTag: names.NewSpaceTag(name).String(),
			Force:    false,
		},
	}}
	err := api.facade.FacadeCall("MoveToSpace", spaceRenameParams, &response)
	if err != nil {
		if params.IsCodeNotSupported(err) {
			return errors.NewNotSupported(nil, err.Error())
		}
		return errors.Trace(err)
	}
	fmt.Printf("result: %+v \n", response)
=======
func (api *API) UpdateSpace(name string, ids []string) error {
>>>>>>> b7d0fa55
	return nil
}<|MERGE_RESOLUTION|>--- conflicted
+++ resolved
@@ -4,7 +4,6 @@
 package spaces
 
 import (
-	"fmt"
 	"github.com/juju/errors"
 	"gopkg.in/juju/names.v3"
 
@@ -177,26 +176,6 @@
 	return nil
 }
 
-<<<<<<< HEAD
-func (api *API) MoveToSpace(name string, ids []string) error {
-	var response params.MoveToSpaceResults
-	spaceRenameParams := params.MoveToSpacesParams{MoveToSpace: []params.MoveToSpaceParams{
-		{
-			CIDRs:    ids,
-			SpaceTag: names.NewSpaceTag(name).String(),
-			Force:    false,
-		},
-	}}
-	err := api.facade.FacadeCall("MoveToSpace", spaceRenameParams, &response)
-	if err != nil {
-		if params.IsCodeNotSupported(err) {
-			return errors.NewNotSupported(nil, err.Error())
-		}
-		return errors.Trace(err)
-	}
-	fmt.Printf("result: %+v \n", response)
-=======
 func (api *API) UpdateSpace(name string, ids []string) error {
->>>>>>> b7d0fa55
 	return nil
 }