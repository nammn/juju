--- conflicted
+++ resolved
@@ -59,9 +59,8 @@
 	return tag.Id()
 }
 
-<<<<<<< HEAD
-// ServiceDeployArgs holds the arguments to be sent to Client.ServiceDeploy.
-type ServiceDeployArgs struct {
+// DeployArgs holds the arguments to be sent to Client.ServiceDeploy.
+type DeployArgs struct {
 	// Url of the charm to deploy.
 	CharmURL string
 	// Name to give the service.
@@ -74,8 +73,6 @@
 	ConfigYAML string
 	// Constraints on where units of this service may be placed.
 	Cons constraints.Value
-	// Specification of a specific machine to deploy to.
-	ToMachineSpec string
 	// Placement directives on where the machines for the unit must be created.
 	Placement []*instance.Placement
 	// Names of networks to deploy on.
@@ -87,73 +84,30 @@
 	Resources map[string]string
 }
 
-// ServiceDeploy obtains the charm, either locally or from
-=======
-// Deploy obtains the charm, either locally or from
->>>>>>> 7b91d0fb
-// the charm store, and deploys it. It allows the specification of
-// requested networks that must be present on the machines where the
-// service is deployed. Another way to specify networks to include/exclude
-// is using constraints. Placement directives, if provided, specify the
+// Deploy obtains the charm, either locally or from the charm store,
+// and deploys it. It allows the specification of requested networks
+// that must be present on the machines where the service is
+// deployed. Another way to specify networks to include/exclude is
+// using constraints. Placement directives, if provided, specify the
 // machine on which the charm is deployed.
-<<<<<<< HEAD
-func (c *Client) ServiceDeploy(args ServiceDeployArgs) error {
-	apiArgs := params.ServicesDeploy{
+func (c *Client) Deploy(args DeployArgs) error {
+	deployArgs := params.ServicesDeploy{
 		Services: []params.ServiceDeploy{{
-			ServiceName:   args.ServiceName,
-			Series:        args.Series,
-			CharmUrl:      args.CharmURL,
-			NumUnits:      args.NumUnits,
-			ConfigYAML:    args.ConfigYAML,
-			Constraints:   args.Cons,
-			ToMachineSpec: args.ToMachineSpec,
-			Placement:     args.Placement,
-			Networks:      args.Networks,
-			Storage:       args.Storage,
-			Resources:     args.Resources,
-=======
-func (c *Client) Deploy(
-	charmURL string,
-	serviceName string,
-	series string,
-	numUnits int,
-	configYAML string,
-	cons constraints.Value,
-	placement []*instance.Placement,
-	networks []string,
-	storage map[string]storage.Constraints,
-) error {
-	args := params.ServicesDeploy{
-		Services: []params.ServiceDeploy{{
-			ServiceName: serviceName,
-			Series:      series,
-			CharmUrl:    charmURL,
-			NumUnits:    numUnits,
-			ConfigYAML:  configYAML,
-			Constraints: cons,
-			Placement:   placement,
-			Networks:    networks,
-			Storage:     storage,
->>>>>>> 7b91d0fb
+			ServiceName: args.ServiceName,
+			Series:      args.Series,
+			CharmUrl:    args.CharmURL,
+			NumUnits:    args.NumUnits,
+			ConfigYAML:  args.ConfigYAML,
+			Constraints: args.Cons,
+			Placement:   args.Placement,
+			Networks:    args.Networks,
+			Storage:     args.Storage,
+			Resources:   args.Resources,
 		}},
 	}
 	var results params.ErrorResults
 	var err error
-<<<<<<< HEAD
-	if len(args.Placement) > 0 {
-		err = c.FacadeCall("ServicesDeployWithPlacement", apiArgs, &results)
-		if err != nil {
-			if params.IsCodeNotImplemented(err) {
-				return errors.Errorf("unsupported --to parameter %q", args.ToMachineSpec)
-			}
-			return err
-		}
-	} else {
-		err = c.FacadeCall("ServicesDeploy", apiArgs, &results)
-	}
-=======
-	err = c.facade.FacadeCall("Deploy", args, &results)
->>>>>>> 7b91d0fb
+	err = c.facade.FacadeCall("Deploy", deployArgs, &results)
 	if err != nil {
 		return err
 	}
