--- conflicted
+++ resolved
@@ -16,11 +16,7 @@
 	"time"
 
 	"github.com/juju/errors"
-<<<<<<< HEAD
-	"github.com/juju/names"
 	jujutxn "github.com/juju/txn"
-=======
->>>>>>> 2e884ae0
 	"github.com/juju/utils"
 	"gopkg.in/juju/names.v2"
 	"gopkg.in/mgo.v2"
