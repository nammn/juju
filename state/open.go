--- conflicted
+++ resolved
@@ -69,11 +69,7 @@
 	// the the UUID might not be known.
 	if tag.Id() == "" {
 		logger.Warningf("creating state without model tag; inferring bootstrap model")
-<<<<<<< HEAD
-		ssInfo, err := readRawStateServerInfo(session)
-=======
 		ssInfo, err := readRawControllerInfo(session)
->>>>>>> 1cd7ac8c
 		if err != nil {
 			session.Close()
 			return nil, errors.Trace(err)
@@ -105,11 +101,7 @@
 }
 
 // Initialize sets up an initial empty state and returns it.
-<<<<<<< HEAD
-// This needs to be performed only once for the initial state server model.
-=======
 // This needs to be performed only once for the initial controller model.
->>>>>>> 1cd7ac8c
 // It returns unauthorizedError if access is unauthorized.
 func Initialize(owner names.UserTag, info *mongo.MongoInfo, cfg *config.Config, opts mongo.DialOpts, policy Policy) (_ *State, err error) {
 	uuid, ok := cfg.UUID()
@@ -138,13 +130,8 @@
 		return nil, errors.Trace(err)
 	}
 
-<<<<<<< HEAD
-	// When creating the state server model, the new model
-	// UUID is also used as the state server UUID.
-=======
 	// When creating the controller model, the new model
 	// UUID is also used as the controller UUID.
->>>>>>> 1cd7ac8c
 	logger.Infof("initializing controller model %s", uuid)
 	ops, err := st.envSetupOps(cfg, uuid, uuid, owner)
 	if err != nil {
@@ -153,17 +140,10 @@
 	ops = append(ops,
 		createInitialUserOp(st, owner, info.Password),
 		txn.Op{
-<<<<<<< HEAD
-			C:      stateServersC,
-			Id:     modelGlobalKey,
-			Assert: txn.DocMissing,
-			Insert: &stateServersDoc{
-=======
 			C:      controllersC,
 			Id:     modelGlobalKey,
 			Assert: txn.DocMissing,
 			Insert: &controllersDoc{
->>>>>>> 1cd7ac8c
 				ModelUUID: st.ModelUUID(),
 			},
 		},
@@ -180,11 +160,7 @@
 			Insert: &StateServingInfo{},
 		},
 		txn.Op{
-<<<<<<< HEAD
-			C:      stateServersC,
-=======
 			C:      controllersC,
->>>>>>> 1cd7ac8c
 			Id:     hostedModelCountKey,
 			Assert: txn.DocMissing,
 			Insert: &hostedModelCountDoc{},
@@ -205,13 +181,8 @@
 		return nil, errors.Trace(err)
 	}
 
-<<<<<<< HEAD
-	// When creating the state server model, the new model
-	// UUID is also used as the state server UUID.
-=======
 	// When creating the controller model, the new model
 	// UUID is also used as the controller UUID.
->>>>>>> 1cd7ac8c
 	if serverUUID == "" {
 		serverUUID = modelUUID
 	}
