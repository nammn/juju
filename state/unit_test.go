--- conflicted
+++ resolved
@@ -298,7 +298,6 @@
 	c.Assert(unit.Life(), Equals, life)
 }
 
-<<<<<<< HEAD
 func (s *UnitSuite) assertUnitRemoved(c *C, unit *state.Unit) {
 	err := unit.Refresh()
 	c.Assert(state.IsNotFound(err), Equals, true)
@@ -310,12 +309,8 @@
 	c.Assert(err, IsNil)
 }
 
-func (s *UnitSuite) TestEntityName(c *C) {
-	c.Assert(s.unit.EntityName(), Equals, "unit-wordpress-0")
-=======
 func (s *UnitSuite) TestTag(c *C) {
 	c.Assert(s.unit.Tag(), Equals, "unit-wordpress-0")
->>>>>>> 6352829f
 }
 
 func (s *UnitSuite) TestUnitTag(c *C) {
