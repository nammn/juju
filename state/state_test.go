--- conflicted
+++ resolved
@@ -11,13 +11,8 @@
 	"launchpad.net/juju/go/state"
 	"net/url"
 	"path/filepath"
-<<<<<<< HEAD
 	"strings"
-=======
-	"sort"
->>>>>>> fc0955ca
 	"testing"
-	"time"
 )
 
 // TestPackage integrates the tests into gotest.
@@ -134,9 +129,8 @@
 	dummy, err := s.st.AddCharm(dummyCharm, curl, bundleURL)
 	c.Assert(err, IsNil)
 	c.Assert(dummy.URL().String(), Equals, curl.String())
-	children, _, err := s.zkConn.Children("/charms")
-	c.Assert(err, IsNil)
-	c.Assert(children, DeepEquals, []string{"local_3a_series_2f_dummy-1"})
+	_, _, err = s.zkConn.Children("/charms")
+	c.Assert(err, IsNil)
 }
 
 func (s StateSuite) TestCharmAttributes(c *C) {
@@ -180,76 +174,8 @@
 	c.Assert(err, ErrorMatches, `charm not found: "local:anotherseries/dummy-1"`)
 }
 
-func (s StateSuite) TestAddMachine(c *C) {
-	machine0, err := s.st.AddMachine()
-	c.Assert(err, IsNil)
-	c.Assert(machine0.Id(), Equals, 0)
-	machine1, err := s.st.AddMachine()
-	c.Assert(err, IsNil)
-	c.Assert(machine1.Id(), Equals, 1)
-
-	children, _, err := s.zkConn.Children("/machines")
-	c.Assert(err, IsNil)
-	sort.Strings(children)
-	c.Assert(children, DeepEquals, []string{"machine-0000000000", "machine-0000000001"})
-}
-
-func (s StateSuite) TestRemoveMachine(c *C) {
-	machine, err := s.st.AddMachine()
-	c.Assert(err, IsNil)
-	_, err = s.st.AddMachine()
-	c.Assert(err, IsNil)
-	err = s.st.RemoveMachine(machine.Id())
-	c.Assert(err, IsNil)
-
-	children, _, err := s.zkConn.Children("/machines")
-	c.Assert(err, IsNil)
-	sort.Strings(children)
-	c.Assert(children, DeepEquals, []string{"machine-0000000001"})
-
-	// Removing a non-existing machine has to fail.
-	err = s.st.RemoveMachine(machine.Id())
-	c.Assert(err, ErrorMatches, "can't remove machine 0: machine not found")
-}
-
-func (s StateSuite) TestReadMachine(c *C) {
-	machine, err := s.st.AddMachine()
-	c.Assert(err, IsNil)
-	expectedId := machine.Id()
-	machine, err = s.st.Machine(expectedId)
-	c.Assert(err, IsNil)
-	c.Assert(machine.Id(), Equals, expectedId)
-}
-
-func (s StateSuite) TestReadNonExistentMachine(c *C) {
-	_, err := s.st.Machine(0)
-	c.Assert(err, ErrorMatches, "machine 0 not found")
-
-	_, err = s.st.AddMachine()
-	c.Assert(err, IsNil)
-	_, err = s.st.Machine(1)
-	c.Assert(err, ErrorMatches, "machine 1 not found")
-}
-
-func (s StateSuite) TestAllMachines(c *C) {
-	machines, err := s.st.AllMachines()
-	c.Assert(err, IsNil)
-	c.Assert(len(machines), Equals, 0)
-
-	_, err = s.st.AddMachine()
-	c.Assert(err, IsNil)
-	machines, err = s.st.AllMachines()
-	c.Assert(err, IsNil)
-	c.Assert(len(machines), Equals, 1)
-
-	_, err = s.st.AddMachine()
-	c.Assert(err, IsNil)
-	machines, err = s.st.AllMachines()
-	c.Assert(err, IsNil)
-	c.Assert(len(machines), Equals, 2)
-}
-
 func (s StateSuite) TestAddService(c *C) {
+	// Check that adding services works correctly.
 	dummy, curl := addDummyCharm(c, s.st)
 	wordpress, err := s.st.AddService("wordpress", dummy)
 	c.Assert(err, IsNil)
@@ -278,6 +204,7 @@
 	service, err := s.st.AddService("wordpress", dummy)
 	c.Assert(err, IsNil)
 
+	// Check that removing the service works correctly.
 	err = s.st.RemoveService(service)
 	c.Assert(err, IsNil)
 	service, err = s.st.Service("wordpress")
@@ -290,6 +217,7 @@
 }
 
 func (s StateSuite) TestAllServices(c *C) {
+	// Check without existing services.
 	services, err := s.st.AllServices()
 	c.Assert(err, IsNil)
 	c.Assert(len(services), Equals, 0)
@@ -866,9 +794,11 @@
 }
 
 type AgentSuite struct {
-	zkConn     *zookeeper.Conn
-	st         *state.State
-	path       string
+	zkConn *zookeeper.Conn
+	st     *state.State
+	root   string
+	key    string
+	path   string
 }
 
 var _ = Suite(&AgentSuite{})
@@ -882,77 +812,87 @@
 	s.st = st
 	s.zkConn = state.ZkConn(st)
 	// Prepare path for dummy entity.
-	s.path = "/dummy/key-0000000001"
+	s.root = "ape"
+	s.key = "key-0000000001"
+	s.path = fmt.Sprintf("/%s/%s", s.root, s.key)
 	zkDeepCreate(s.zkConn, s.path)
 }
 
 func (s *AgentSuite) TearDownTest(c *C) {
-	if s.zkConn != nil {
-		// Delete possible nodes, ignore errors.
-		// zkRemoveTree(s.zkConn, "/dummy")
-		zkRemoveTree(s.zkConn, "/dummy")
-		s.zkConn.Close()
-	}
-}
-
-func (s AgentSuite) TestHasAgent(c *C) {
-	d := state.NewAgentProcessableEntitiy(s.st)
-	exists, err := d.HasAgent()
-	c.Assert(err, IsNil)
-	c.Assert(exists, Equals, false)
-
-	err = d.ConnectAgent()
-	c.Assert(err, IsNil)
-
-	exists, err = d.HasAgent()
-	c.Assert(err, IsNil)
-	c.Assert(exists, Equals, true)
-}
-
-func (s AgentSuite) TestWatchAgent(c *C) {
-	d := state.NewAgentProcessableEntitiy(s.st)
-	aw, err := d.WatchAgent()
-	c.Assert(err, IsNil)
-
-	set, err := aw.IsSet(25 * time.Millisecond)
-	c.Assert(err, ErrorMatches, "watch timed out")
-	c.Assert(set, Equals, false)
-
-	err = d.ConnectAgent()
-	c.Assert(err, IsNil)
-
-	set, err = aw.IsSet(25 * time.Millisecond)
-	c.Assert(err, IsNil)
-	c.Assert(set, Equals, true)
-
-	zkRemoveTree(s.zkConn, "/dummy")
-
-	set, err = aw.IsSet(25 * time.Millisecond)
-	c.Assert(err, IsNil)
-	c.Assert(set, Equals, false)
-}
-
-func (s *AgentSuite) TestConnectAgent(c *C) {
-	zkState, watch, err := s.zkConn.ExistsW(s.path + "/agent")
+	zkRemoveTree(s.zkConn, "/"+s.root)
+	s.zkConn.Close()
+}
+
+func (s AgentSuite) TestConnected(c *C) {
+	ame := state.NewAgentMixinEntity(s.st, s.root, s.key)
+	connected, err := ame.AgentConnected()
+	c.Assert(err, IsNil)
+	c.Assert(connected, Equals, false)
+
+	_, err = s.zkConn.Exists(s.path)
+	c.Assert(err, IsNil)
+
+	err = ame.ConnectAgent()
+	c.Assert(err, IsNil)
+	defer ame.DisconnectAgent()
+
+	connected, err = ame.AgentConnected()
+	c.Assert(err, IsNil)
+	c.Assert(connected, Equals, true)
+}
+
+func (s AgentSuite) TestWaitConnected(c *C) {
+	ame := state.NewAgentMixinEntity(s.st, s.root, s.key)
+	connected, err := ame.AgentConnected()
+	c.Assert(err, IsNil)
+	c.Assert(connected, Equals, false)
+
+	err = ame.WaitAgentConnected()
+	c.Assert(err, ErrorMatches, "wait for connected agent timed out")
+
+	err = ame.ConnectAgent()
+	c.Assert(err, IsNil)
+
+	err = ame.WaitAgentConnected()
+	c.Assert(err, IsNil)
+
+	connected, err = ame.AgentConnected()
+	c.Assert(err, IsNil)
+	c.Assert(connected, Equals, true)
+
+	// Test node existance directly in ZooKeeper.
+	zkState, err := s.zkConn.Exists(s.path + "/agent")
+	c.Assert(err, IsNil)
+	c.Assert(zkState, Not(IsNil))
+
+	ame.DisconnectAgent()
+
+	connected, err = ame.AgentConnected()
+	c.Assert(err, IsNil)
+	c.Assert(connected, Equals, false)
+
+	// Test node removal directly in ZooKeeper.
+	zkState, err = s.zkConn.Exists(s.path + "/agent")
 	c.Assert(err, IsNil)
 	c.Assert(zkState, IsNil)
-
-	d := state.NewAgentProcessableEntitiy(s.st)
-	err = d.ConnectAgent()
-	c.Assert(err, IsNil)
-
-	e := <-watch
-	c.Assert(e.Type, Equals, zookeeper.EVENT_CREATED)
-
-	zkState, watch, err = s.zkConn.ExistsW(s.path + "/agent")
+}
+
+func (s *AgentSuite) TestConnect(c *C) {
+	ame := state.NewAgentMixinEntity(s.st, s.root, s.key)
+	connected, err := ame.AgentConnected()
+	c.Assert(err, IsNil)
+	c.Assert(connected, Equals, false)
+
+	err = ame.ConnectAgent()
+	c.Assert(err, IsNil)
+	defer ame.DisconnectAgent()
+
+	connected, err = ame.AgentConnected()
+	c.Assert(err, IsNil)
+	c.Assert(connected, Equals, true)
+
+	// Test node existance directly in ZooKeeper.
+	zkState, err := s.zkConn.Exists(s.path + "/agent")
 	c.Assert(err, IsNil)
 	c.Assert(zkState, Not(IsNil))
-
-	// Force close to get a 'closed' event. Differs from Python
-	// client which returns a 'deleted' event.
-	s.zkConn.Close()
-	s.zkConn = nil
-
-	e = <-watch
-	c.Assert(e.Type, Equals, zookeeper.EVENT_CLOSED)
 }