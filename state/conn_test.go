--- conflicted
+++ resolved
@@ -38,11 +38,7 @@
 	State        *state.State
 	policy       statetesting.MockPolicy
 	factory      *factory.Factory
-<<<<<<< HEAD
-	envUUID      string
-=======
 	envTag       names.EnvironTag
->>>>>>> 52c2ebe5
 }
 
 func (cs *ConnSuite) SetUpSuite(c *gc.C) {
@@ -63,13 +59,8 @@
 	cfg := testing.EnvironConfig(c)
 	cs.State = TestingInitialize(c, cfg, &cs.policy)
 	uuid, ok := cfg.UUID()
-<<<<<<< HEAD
-	cs.envUUID = uuid
-	c.Assert(ok, jc.IsTrue)
-=======
 	c.Assert(ok, jc.IsTrue)
 	cs.envTag = names.NewEnvironTag(uuid)
->>>>>>> 52c2ebe5
 	cs.annotations = cs.MgoSuite.Session.DB("juju").C("annotations")
 	cs.charms = cs.MgoSuite.Session.DB("juju").C("charms")
 	cs.machines = cs.MgoSuite.Session.DB("juju").C("machines")
