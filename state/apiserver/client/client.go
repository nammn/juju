--- conflicted
+++ resolved
@@ -977,8 +977,15 @@
 	})
 }
 
-<<<<<<< HEAD
-// RetryProvisioning marks a provisioning error as transient on the machines.
+// APIHostPOrts returns the API host/port addresses stored in state.
+func (c *Client) APIHostPorts() (result params.APIHostPortsResult, err error) {
+	if result.Servers, err = c.api.state.APIHostPorts(); err != nil {
+		return params.APIHostPortsResult{}, err
+	}
+	return result, nil
+}
+
+// EnsureAvailability ensures the availability of Juju state servers.
 func (c *Client) EnsureAvailability(args params.EnsureAvailability) error {
 	series := args.Series
 	if series == "" {
@@ -989,12 +996,4 @@
 		series = cfg.DefaultSeries()
 	}
 	return c.api.state.EnsureAvailability(args.NumStateServers, args.Constraints, series)
-=======
-// APIHostPOrts returns the API host/port addresses stored in state.
-func (c *Client) APIHostPorts() (result params.APIHostPortsResult, err error) {
-	if result.Servers, err = c.api.state.APIHostPorts(); err != nil {
-		return params.APIHostPortsResult{}, err
-	}
-	return result, nil
->>>>>>> 4514d096
 }