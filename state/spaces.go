// Copyright 2015 Canonical Ltd.
// Licensed under the AGPLv3, see LICENCE file for details.

package state

import (
	"github.com/juju/errors"
	"github.com/juju/names"
	"gopkg.in/mgo.v2"
	"gopkg.in/mgo.v2/bson"
	"gopkg.in/mgo.v2/txn"

	"github.com/juju/juju/network"
)

// Space represents the state of a juju network space.
type Space struct {
	st  *State
	doc spaceDoc
}

type spaceDoc struct {
	DocID      string `bson:"_id"`
	ModelUUID  string `bson:"model-uuid"`
	Life       Life   `bson:"life"`
	Name       string `bson:"name"`
	IsPublic   bool   `bson:"is-public"`
	ProviderId string `bson:"providerid,omitempty"`
}

// Life returns whether the space is Alive, Dying or Dead.
func (s *Space) Life() Life {
	return s.doc.Life
}

// ID returns the unique id for the space, for other entities to reference it
func (s *Space) ID() string {
	return s.doc.DocID
}

// String implements fmt.Stringer.
func (s *Space) String() string {
	return s.doc.Name
}

// Name returns the name of the Space.
func (s *Space) Name() string {
	return s.doc.Name
}

// IsPublic returns whether the space is public or not.
func (s *Space) IsPublic() bool {
	return s.doc.IsPublic
}

// ProviderId returns the provider id of the space. This will be the empty
// string except on substrates that directly support spaces.
func (s *Space) ProviderId() network.Id {
	return network.Id(s.doc.ProviderId)
}

// Subnets returns all the subnets associated with the Space.
func (s *Space) Subnets() (results []*Subnet, err error) {
	defer errors.DeferredAnnotatef(&err, "cannot fetch subnets")
	name := s.Name()

	subnetsCollection, closer := s.st.getCollection(subnetsC)
	defer closer()

	var doc subnetDoc
	iter := subnetsCollection.Find(bson.D{{"space-name", name}}).Iter()
	defer iter.Close()
	for iter.Next(&doc) {
		subnet := &Subnet{s.st, doc}
		results = append(results, subnet)
	}
	if err := iter.Err(); err != nil {
		return nil, err
	}
	return results, nil
}

// AddSpace creates and returns a new space.
func (st *State) AddSpace(name string, providerId network.Id, subnets []string, isPublic bool) (newSpace *Space, err error) {
	defer errors.DeferredAnnotatef(&err, "adding space %q", name)
	if !names.IsValidSpace(name) {
		return nil, errors.NewNotValid(nil, "invalid space name")
	}

<<<<<<< HEAD
	var modelLocalProviderID string
	if providerId != "" {
		// WTH? Why are we doing this? It is so wrong.
		modelLocalProviderID = st.docID(string(providerId))
	}

=======
	spaceID := st.docID(name)
>>>>>>> cbc44884
	spaceDoc := spaceDoc{
		Life:       Alive,
		Name:       name,
		IsPublic:   isPublic,
		ProviderId: string(providerId),
	}
	newSpace = &Space{doc: spaceDoc, st: st}

	ops := []txn.Op{{
		C:      spacesC,
		Id:     name,
		Assert: txn.DocMissing,
		Insert: spaceDoc,
	}}

	if providerId != "" {
		ops = append(ops, st.networkEntityGlobalKeyOp("space", providerId))
	}

	for _, subnetId := range subnets {
		// TODO:(mfoord) once we have refcounting for subnets we should
		// also assert that the refcount is zero as moving the space of a
		// subnet in use is not permitted.
		ops = append(ops, txn.Op{
			C:      subnetsC,
			Id:     st.docID(subnetId),
			Assert: txn.DocExists,
			Update: bson.D{{"$set", bson.D{{"space-name", name}}}},
		})
	}

	if err := st.runTransaction(ops); err == txn.ErrAborted {
		if _, err := st.Space(name); err == nil {
			return nil, errors.AlreadyExistsf("space %q", name)
		}
		for _, subnetId := range subnets {
			if _, err := st.Subnet(subnetId); errors.IsNotFound(err) {
				return nil, err
			}
		}
		if err := newSpace.Refresh(); err != nil {
			if errors.IsNotFound(err) {
				return nil, errors.Errorf("ProviderId %q not unique", providerId)
			}
			return nil, errors.Trace(err)
		}
		return nil, errors.Trace(err)
	} else if err != nil {
		return nil, err
	}
	return newSpace, nil
}

// Space returns a space from state that matches the provided name. An error
// is returned if the space doesn't exist or if there was a problem accessing
// its information.
func (st *State) Space(name string) (*Space, error) {
	spaces, closer := st.getCollection(spacesC)
	defer closer()

	var doc spaceDoc
	err := spaces.FindId(name).One(&doc)
	if err == mgo.ErrNotFound {
		return nil, errors.NotFoundf("space %q", name)
	}
	if err != nil {
		return nil, errors.Annotatef(err, "cannot get space %q", name)
	}
	return &Space{st, doc}, nil
}

// AllSpaces returns all spaces for the model.
func (st *State) AllSpaces() ([]*Space, error) {
	spacesCollection, closer := st.getCollection(spacesC)
	defer closer()

	docs := []spaceDoc{}
	err := spacesCollection.Find(nil).All(&docs)
	if err != nil {
		return nil, errors.Annotatef(err, "cannot get all spaces")
	}
	spaces := make([]*Space, len(docs))
	for i, doc := range docs {
		spaces[i] = &Space{st: st, doc: doc}
	}
	return spaces, nil
}

// EnsureDead sets the Life of the space to Dead, if it's Alive. If the space is
// already Dead, no error is returned. When the space is no longer Alive or
// already removed, errNotAlive is returned.
func (s *Space) EnsureDead() (err error) {
	defer errors.DeferredAnnotatef(&err, "cannot set space %q to dead", s)

	if s.doc.Life == Dead {
		return nil
	}

	ops := []txn.Op{{
		C:      spacesC,
		Id:     s.doc.DocID,
		Update: bson.D{{"$set", bson.D{{"life", Dead}}}},
		Assert: isAliveDoc,
	}}

	txnErr := s.st.runTransaction(ops)
	if txnErr == nil {
		s.doc.Life = Dead
		return nil
	}
	return onAbort(txnErr, errNotAlive)
}

// Remove removes a Dead space. If the space is not Dead or it is already
// removed, an error is returned.
func (s *Space) Remove() (err error) {
	defer errors.DeferredAnnotatef(&err, "cannot remove space %q", s)

	if s.doc.Life != Dead {
		return errors.New("space is not dead")
	}

	ops := []txn.Op{{
		C:      spacesC,
		Id:     s.doc.DocID,
		Remove: true,
		Assert: isDeadDoc,
	}}
	if s.ProviderId() != "" {
		ops = append(ops, s.st.networkEntityGlobalKeyRemoveOp("space", s.ProviderId()))
	}

	txnErr := s.st.runTransaction(ops)
	if txnErr == nil {
		return nil
	}
	return onAbort(txnErr, errors.New("not found or not dead"))
}

// Refresh: refreshes the contents of the Space from the underlying state. It
// returns an error that satisfies errors.IsNotFound if the Space has been
// removed.
func (s *Space) Refresh() error {
	spaces, closer := s.st.getCollection(spacesC)
	defer closer()

	var doc spaceDoc
	err := spaces.FindId(s.doc.Name).One(&doc)
	if err == mgo.ErrNotFound {
		return errors.NotFoundf("space %q", s)
	} else if err != nil {
		return errors.Errorf("cannot refresh space %q: %v", s, err)
	}
	s.doc = doc
	return nil
}<|MERGE_RESOLUTION|>--- conflicted
+++ resolved
@@ -87,16 +87,6 @@
 		return nil, errors.NewNotValid(nil, "invalid space name")
 	}
 
-<<<<<<< HEAD
-	var modelLocalProviderID string
-	if providerId != "" {
-		// WTH? Why are we doing this? It is so wrong.
-		modelLocalProviderID = st.docID(string(providerId))
-	}
-
-=======
-	spaceID := st.docID(name)
->>>>>>> cbc44884
 	spaceDoc := spaceDoc{
 		Life:       Alive,
 		Name:       name,
