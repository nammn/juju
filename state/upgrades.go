--- conflicted
+++ resolved
@@ -1266,8 +1266,6 @@
 	return errors.Annotate(err, "upgrading legacy lease documents")
 }
 
-<<<<<<< HEAD
-=======
 // AddRelationStatus sets the initial status for existing relations
 // without a status.
 func AddRelationStatus(st *State) error {
@@ -1316,7 +1314,6 @@
 	return errors.Annotate(err, "adding relation status")
 }
 
->>>>>>> dadedbc6
 // MoveOldAuditLog renames the no-longer-needed audit.log collection
 // to old-audit.log if it has any rows - if it's empty it deletes it.
 func MoveOldAuditLog(st *State) error {
