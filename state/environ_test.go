--- conflicted
+++ resolved
@@ -19,17 +19,11 @@
 	s.env = env
 }
 
-<<<<<<< HEAD
-func (s *EnvironSuite) TestEntityName(c *C) {
+func (s *EnvironSuite) TestTag(c *C) {
 	cfg, err := s.State.EnvironConfig()
 	c.Assert(err, IsNil)
 	expected := "environment-" + cfg.Name()
-	c.Assert(s.env.EntityName(), Equals, expected)
-=======
-func (s *EnvironSuite) TestTag(c *C) {
-	expected := "environment-" + envConfig["name"].(string)
 	c.Assert(s.env.Tag(), Equals, expected)
->>>>>>> 582e6dd4
 }
 
 func (s *EnvironSuite) TestAnnotatorForEnvironment(c *C) {
