--- conflicted
+++ resolved
@@ -194,20 +194,11 @@
 
 func (s *StorageStateSuite) TestAddServiceStorageConstraintsJustCount(c *gc.C) {
 	storageCons := map[string]state.StorageConstraints{
-<<<<<<< HEAD
-		"data":    makeStorageCons("", 0, 1),
-		"allecto": makeStorageCons("", 0, 1),
-	}
-	expectedCons := map[string]state.StorageConstraints{
-		"data":    makeStorageCons("loop-pool", 1024, 1),
-		"allecto": makeStorageCons("loop-pool", 1024, 1),
-=======
 		"data": makeStorageCons("", 0, 1),
 	}
 	expectedCons := map[string]state.StorageConstraints{
 		"data":    makeStorageCons("loop-pool", 1024, 1),
 		"allecto": makeStorageCons("loop", 1024, 0),
->>>>>>> 53bad816
 	}
 	s.assertAddServiceStorageConstraintsDefaults(c, "loop-pool", storageCons, expectedCons)
 }
