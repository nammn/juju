package api

import (
	"code.google.com/p/go.net/websocket"
	"fmt"
	"launchpad.net/juju-core/log"
	"launchpad.net/juju-core/state"
	"launchpad.net/juju-core/state/statecmd"
	statewatcher "launchpad.net/juju-core/state/watcher"
	"strconv"
	"sync"
)

// TODO(rog) remove this when the rest of the system
// has been updated to set passwords appropriately.
var AuthenticationEnabled = false

// srvRoot represents a single client's connection to the state.
type srvRoot struct {
	admin    *srvAdmin
	client   *srvClient
	srv      *Server
	conn     *websocket.Conn
	watchers *watchers

	user authUser
}

// srvAdmin is the only object that unlogged-in
// clients can access. It holds any methods
// that are needed to log in.
type srvAdmin struct {
	root *srvRoot
}

// srvMachine serves API methods on a machine.
type srvMachine struct {
	root *srvRoot
	m    *state.Machine
}

// srvUnit serves API methods on a unit.
type srvUnit struct {
	root *srvRoot
	u    *state.Unit
}

// srvUser serves API methods on a state User.
type srvUser struct {
	root *srvRoot
	u    *state.User
}

// srvClient serves client-specific API methods.
type srvClient struct {
	root *srvRoot
}

func newStateServer(srv *Server, conn *websocket.Conn) *srvRoot {
	r := &srvRoot{
		srv:      srv,
		conn:     conn,
		watchers: newWatchers(),
	}
	r.admin = &srvAdmin{
		root: r,
	}
	r.client = &srvClient{
		root: r,
	}
	return r
}

// Kill implements rpc.Killer.  It cleans up any resources that need
// cleaning up to ensure that all outstanding requests return.
func (r *srvRoot) Kill() {
	r.watchers.stopAll()
}

// Admin returns an object that provides API access
// to methods that can be called even when not
// authenticated.
func (r *srvRoot) Admin(id string) (*srvAdmin, error) {
	if id != "" {
		// Safeguard id for possible future use.
		return nil, errBadId
	}
	return r.admin, nil
}

// requireAgent checks whether the current client is an agent and hence
// may access the agent APIs.  We filter out non-agents when calling one
// of the accessor functions (Machine, Unit, etc) which avoids us making
// the check in every single request method.
func (r *srvRoot) requireAgent() error {
	e := r.user.entity()
	if e == nil {
		return errNotLoggedIn
	}
	if !isAgent(e) {
		return errPerm
	}
	return nil
}

// requireClient returns an error unless the current
// client is a juju client user.
func (r *srvRoot) requireClient() error {
	e := r.user.entity()
	if e == nil {
		return errNotLoggedIn
	}
	if isAgent(e) {
		return errPerm
	}
	return nil
}

// Machine returns an object that provides
// API access to methods on a state.Machine.
func (r *srvRoot) Machine(id string) (*srvMachine, error) {
	if err := r.requireAgent(); err != nil {
		return nil, err
	}
	m, err := r.srv.state.Machine(id)
	if err != nil {
		return nil, err
	}
	return &srvMachine{
		root: r,
		m:    m,
	}, nil
}

// Unit returns an object that provides
// API access to methods on a state.Unit.
func (r *srvRoot) Unit(name string) (*srvUnit, error) {
	if err := r.requireAgent(); err != nil {
		return nil, err
	}
	u, err := r.srv.state.Unit(name)
	if err != nil {
		return nil, err
	}
	return &srvUnit{
		root: r,
		u:    u,
	}, nil
}

// User returns an object that provides
// API access to methods on a state.User.
func (r *srvRoot) User(name string) (*srvUser, error) {
	// Any user is allowed to access their own user object.
	// We check at this level rather than at the operation
	// level to stop malicious probing for current user names.
	// When we provide support for user administration,
	// this will need to be changed to allow access to
	// the administrator.
	e := r.user.entity()
	if e == nil {
		return nil, errNotLoggedIn
	}
	if e.EntityName() != name {
		return nil, errPerm
	}
	u, err := r.srv.state.User(name)
	if err != nil {
		return nil, err
	}
	return &srvUser{
		root: r,
		u:    u,
	}, nil
}

// EntityWatcher returns an object that provides
// API access to methods on a state.EntityWatcher.
// Each client has its own current set of watchers, stored
// in r.watchers.
func (r *srvRoot) EntityWatcher(id string) (srvEntityWatcher, error) {
	if err := r.requireAgent(); err != nil {
		return srvEntityWatcher{}, err
	}
	w := r.watchers.get(id)
	if w == nil {
		return srvEntityWatcher{}, errUnknownWatcher
	}
	if _, ok := w.w.(*state.EntityWatcher); !ok {
		return srvEntityWatcher{}, errUnknownWatcher
	}
	return srvEntityWatcher{w}, nil
}

// Client returns an object that provides access
// to methods accessible to non-agent clients.
func (r *srvRoot) Client(id string) (*srvClient, error) {
	if err := r.requireClient(); err != nil {
		return nil, err
	}
	if id != "" {
		// Safeguard id for possible future use.
		return nil, errBadId
	}
	return r.client, nil
}

type srvEntityWatcher struct {
	*srvWatcher
}

// Next returns when a change has occurred to the
// entity being watched since the most recent call to Next
// or the Watch call that created the EntityWatcher.
func (w srvEntityWatcher) Next() error {
	if _, ok := <-w.w.(*state.EntityWatcher).Changes(); ok {
		return nil
	}
	err := w.w.Err()
	if err == nil {
		err = errStoppedWatcher
	}
	return err
}

func (c *srvClient) Status() (Status, error) {
	ms, err := c.root.srv.state.AllMachines()
	if err != nil {
		return Status{}, err
	}
	status := Status{
		Machines: make(map[string]MachineInfo),
	}
	for _, m := range ms {
		instId, _ := m.InstanceId()
		status.Machines[m.Id()] = MachineInfo{
			InstanceId: string(instId),
		}
	}
	return status, nil
}

// ServiceSet implements the server side of Client.ServerSet.
func (c *srvClient) ServiceSet(p statecmd.ServiceSetParams) error {
	return statecmd.ServiceSet(c.root.srv.state, p)
}

// ServiceSetYAML implements the server side of Client.ServerSetYAML.
func (c *srvClient) ServiceSetYAML(p statecmd.ServiceSetYAMLParams) error {
	return statecmd.ServiceSetYAML(c.root.srv.state, p)
}

// ServiceGet returns the configuration for a service.
func (c *srvClient) ServiceGet(args statecmd.ServiceGetParams) (statecmd.ServiceGetResults, error) {
	return statecmd.ServiceGet(c.root.srv.state, args)
}

// ServiceExpose changes the juju-managed firewall to expose any ports that
// were also explicitly marked by units as open.
func (c *srvClient) ServiceExpose(args statecmd.ServiceExposeParams) error {
	return statecmd.ServiceExpose(c.root.srv.state, args)
}

<<<<<<< HEAD
// ServiceAddUnit adds a given number of units to a service.
func (c *srvClient) ServiceAddUnit(args statecmd.ServiceAddUnitParams) error {
	return statecmd.ServiceAddUnit(c.root.srv.state, args)
=======
// ServiceUnexpose changes the juju-managed firewall to unexpose any ports that
// were also explicitly marked by units as open.
func (c *srvClient) ServiceUnexpose(args statecmd.ServiceUnexposeParams) error {
	return statecmd.ServiceUnexpose(c.root.srv.state, args)
>>>>>>> 4499a853
}

// EnvironmentInfo returns information about the current environment (default
// series and type).
func (c *srvClient) EnvironmentInfo() (EnvironmentInfo, error) {
	conf, err := c.root.srv.state.EnvironConfig()
	if err != nil {
		return EnvironmentInfo{}, err
	}
	info := EnvironmentInfo{
		DefaultSeries: conf.DefaultSeries(),
		ProviderType:  conf.Type(),
	}
	return info, nil
}

type rpcCreds struct {
	EntityName string
	Password   string
}

// Login logs in with the provided credentials.
// All subsequent requests on the connection will
// act as the authenticated user.
func (a *srvAdmin) Login(c rpcCreds) error {
	return a.root.user.login(a.root.srv.state, c.EntityName, c.Password)
}

type rpcMachine struct {
	InstanceId string
}

// Get retrieves all the details of a machine.
func (m *srvMachine) Get() (info rpcMachine) {
	instId, _ := m.m.InstanceId()
	info.InstanceId = string(instId)
	return
}

type rpcEntityWatcherId struct {
	EntityWatcherId string
}

func (m *srvMachine) Watch() (rpcEntityWatcherId, error) {
	w := m.m.Watch()
	if _, ok := <-w.Changes(); !ok {
		return rpcEntityWatcherId{}, statewatcher.MustErr(w)
	}
	return rpcEntityWatcherId{
		EntityWatcherId: m.root.watchers.register(w).id,
	}, nil
}

type rpcPassword struct {
	Password string
}

func setPassword(e state.AuthEntity, password string) error {
	// Catch expected common case of mispelled
	// or missing Password parameter.
	if password == "" {
		return fmt.Errorf("password is empty")
	}
	return e.SetPassword(password)
}

// SetPassword sets the machine's password.
func (m *srvMachine) SetPassword(p rpcPassword) error {
	// Allow:
	// - the machine itself.
	// - the environment manager.
	e := m.root.user.entity()
	allow := e.EntityName() == m.m.EntityName() ||
		isMachineWithJob(e, state.JobManageEnviron)
	if !allow {
		return errPerm
	}
	return setPassword(m.m, p.Password)
}

// Get retrieves all the details of a unit.
func (u *srvUnit) Get() (rpcUnit, error) {
	var ru rpcUnit
	ru.DeployerName, _ = u.u.DeployerName()
	// TODO add other unit attributes
	return ru, nil
}

// SetPassword sets the unit's password.
func (u *srvUnit) SetPassword(p rpcPassword) error {
	ename := u.root.user.entity().EntityName()
	// Allow:
	// - the unit itself.
	// - the machine responsible for unit, if unit is principal
	// - the unit's principal unit, if unit is subordinate
	allow := ename == u.u.EntityName()
	if !allow {
		deployerName, ok := u.u.DeployerName()
		allow = ok && ename == deployerName
	}
	if !allow {
		return errPerm
	}
	return setPassword(u.u, p.Password)
}

type rpcUnit struct {
	DeployerName string
	// TODO(rog) other unit attributes.
}

// SetPassword sets the user's password.
func (u *srvUser) SetPassword(p rpcPassword) error {
	return setPassword(u.u, p.Password)
}

type rpcUser struct {
	// This is a placeholder for any information
	// that may be associated with a user in the
	// future.
}

// Get retrieves all details of a user.
func (u *srvUser) Get() (rpcUser, error) {
	return rpcUser{}, nil
}

// authUser holds login details. It's ok to call
// its methods concurrently.
type authUser struct {
	mu      sync.Mutex
	_entity state.AuthEntity // logged-in entity (access only when mu is locked)
}

// login authenticates as entity with the given name,.
func (u *authUser) login(st *state.State, entityName, password string) error {
	u.mu.Lock()
	defer u.mu.Unlock()
	entity, err := st.AuthEntity(entityName)
	if err != nil && !state.IsNotFound(err) {
		return err
	}
	// TODO(rog) remove
	if !AuthenticationEnabled {
		u._entity = entity
		return nil
	}
	// We return the same error when an entity
	// does not exist as for a bad password, so that
	// we don't allow unauthenticated users to find information
	// about existing entities.
	if err != nil || !entity.PasswordValid(password) {
		return errBadCreds
	}
	u._entity = entity
	return nil
}

// entity returns the currently logged-in entity, or nil if not
// currently logged on.  The returned entity should not be modified
// because it may be used concurrently.
func (u *authUser) entity() state.AuthEntity {
	u.mu.Lock()
	defer u.mu.Unlock()
	return u._entity
}

// isMachineWithJob returns whether the given entity is a machine that
// is configured to run the given job.
func isMachineWithJob(e state.AuthEntity, j state.MachineJob) bool {
	m, ok := e.(*state.Machine)
	if !ok {
		return false
	}
	for _, mj := range m.Jobs() {
		if mj == j {
			return true
		}
	}
	return false
}

// isAgent returns whether the given entity is an agent.
func isAgent(e state.AuthEntity) bool {
	_, isUser := e.(*state.User)
	return !isUser
}

// watcher represents the interface provided by state watchers.
type watcher interface {
	Stop() error
	Err() error
}

// watchers holds all the watchers for a connection.
type watchers struct {
	mu    sync.Mutex
	maxId uint64
	ws    map[string]*srvWatcher
}

// srvWatcher holds the details of a watcher.  It also implements the
// Stop RPC method for all watchers.
type srvWatcher struct {
	ws *watchers
	w  watcher
	id string
}

// Stop stops the given watcher. It causes any outstanding
// Next calls to return a CodeStopped error.
// Any subsequent Next calls will return a CodeNotFound
// error because the watcher will no longer exist.
func (w *srvWatcher) Stop() error {
	err := w.w.Stop()
	w.ws.mu.Lock()
	defer w.ws.mu.Unlock()
	delete(w.ws.ws, w.id)
	return err
}

func newWatchers() *watchers {
	return &watchers{
		ws: make(map[string]*srvWatcher),
	}
}

// get returns the srvWatcher registered with the given
// id, or nil if there is no such watcher.
func (ws *watchers) get(id string) *srvWatcher {
	ws.mu.Lock()
	defer ws.mu.Unlock()
	return ws.ws[id]
}

// register records the given watcher and returns
// a srvWatcher instance for it.
func (ws *watchers) register(w watcher) *srvWatcher {
	ws.mu.Lock()
	defer ws.mu.Unlock()
	ws.maxId++
	sw := &srvWatcher{
		ws: ws,
		id: strconv.FormatUint(ws.maxId, 10),
		w:  w,
	}
	ws.ws[sw.id] = sw
	return sw
}

func (ws *watchers) stopAll() {
	ws.mu.Lock()
	defer ws.mu.Unlock()
	for _, w := range ws.ws {
		if err := w.w.Stop(); err != nil {
			log.Printf("state/api: error stopping %T watcher: %v", w, err)
		}
	}
	ws.ws = make(map[string]*srvWatcher)
}<|MERGE_RESOLUTION|>--- conflicted
+++ resolved
@@ -261,16 +261,15 @@
 	return statecmd.ServiceExpose(c.root.srv.state, args)
 }
 
-<<<<<<< HEAD
 // ServiceAddUnit adds a given number of units to a service.
-func (c *srvClient) ServiceAddUnit(args statecmd.ServiceAddUnitParams) error {
-	return statecmd.ServiceAddUnit(c.root.srv.state, args)
-=======
 // ServiceUnexpose changes the juju-managed firewall to unexpose any ports that
 // were also explicitly marked by units as open.
 func (c *srvClient) ServiceUnexpose(args statecmd.ServiceUnexposeParams) error {
 	return statecmd.ServiceUnexpose(c.root.srv.state, args)
->>>>>>> 4499a853
+}
+
+func (c *srvClient) ServiceAddUnit(args statecmd.ServiceAddUnitParams) error {
+	return statecmd.ServiceAddUnit(c.root.srv.state, args)
 }
 
 // EnvironmentInfo returns information about the current environment (default
