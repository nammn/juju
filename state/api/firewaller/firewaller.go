--- conflicted
+++ resolved
@@ -29,20 +29,14 @@
 	}
 }
 
-<<<<<<< HEAD
-// Unit provides access to methods of a state.Unit through the facade.
-func (st *State) Unit(unitTag string) (*Unit, error) {
-	life, err := common.Life(st.facade, unitTag)
-=======
 // life requests the life cycle of the given entity from the server.
 func (st *State) life(tag names.Tag) (params.Life, error) {
-	return common.Life(st.caller, firewallerFacade, tag)
+	return common.Life(st.facade, tag)
 }
 
 // Unit provides access to methods of a state.Unit through the facade.
 func (st *State) Unit(unitTag string) (*Unit, error) {
 	tag, err := names.ParseUnitTag(unitTag)
->>>>>>> bdebc636
 	if err != nil {
 		return nil, err
 	}
@@ -60,11 +54,7 @@
 // Machine provides access to methods of a state.Machine through the
 // facade.
 func (st *State) Machine(machineTag string) (*Machine, error) {
-<<<<<<< HEAD
-	life, err := common.Life(st.facade, machineTag)
-=======
 	tag, err := names.ParseMachineTag(machineTag)
->>>>>>> bdebc636
 	if err != nil {
 		return nil, err
 	}
